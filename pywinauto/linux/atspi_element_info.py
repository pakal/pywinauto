<<<<<<< HEAD
from .atspi_objects import AtspiRect, _AtspiCoordType, AtspiAccessible, RECT, known_control_types, AtspiComponent, \
    AtspiStateSet
from .atspi_objects import AtspiDocument
=======
from .atspi_objects import AtspiAccessible, AtspiComponent, AtspiStateEnum, AtspiAction, AtspiText, AtspiValue, \
    AtspiEditableText, IATSPI
>>>>>>> 549adbaf
from ..element_info import ElementInfo


class AtspiElementInfo(ElementInfo):
    """Wrapper for window handler"""
    atspi_accessible = AtspiAccessible()

    def __init__(self, handle=None):
        """Create element by handle (default is root element)"""
        if handle is None:
            self._handle = self.atspi_accessible.get_desktop(0)
        else:
            self._handle = handle

    def __get_elements(self, root, tree, **kwargs):
        tree.append(root)
        for el in root.children(**kwargs):
            self.__get_elements(el, tree, **kwargs)

    def __eq__(self, other):
        if self.control_type == "Application":
            return self.process_id == other.process_id
        return self.rectangle == other.rectangle

    @staticmethod
    def _get_states_as_string(states):
        string_states = []
        for i, state in AtspiStateEnum.items():
            if states & (1 << i):
                string_states.append(state)
        return string_states

    @property
    def handle(self):
        """Return the handle of the window"""
        return self._handle

    @property
    def name(self):
        """Return the text of the window"""
        return self.atspi_accessible.get_name(self._handle, None).decode(encoding='UTF-8')

    @property
    def control_id(self):
        """Return the ID of the window"""
        return self.atspi_accessible.get_role(self._handle, None)

    @property
    def process_id(self):
        """Return the ID of process that controls this window"""
        return self.atspi_accessible.get_process_id(self._handle, None)

    @property
    def class_name(self):
        """Return the class name of the element"""
        role = self.atspi_accessible.get_role_name(self._handle, None)
        return "".join([part.capitalize() for part in role.decode("utf-8").split()])

    @property
    def rich_text(self):
        """Return the text of the element"""
        return self.name

    @property
    def control_type(self):
        """Return the class name of the element"""
        role_id = self.atspi_accessible.get_role(self._handle, None)
        return IATSPI().known_control_type_ids[role_id]

    @property
    def parent(self):
        """Return the parent of the element"""
        if self == AtspiElementInfo():
            return None
        return AtspiElementInfo(self.atspi_accessible.get_parent(self._handle, None))

    def children(self, **kwargs):
        """Return children of the element"""
        process = kwargs.get("process", None)
        class_name = kwargs.get("class_name", None)
        title = kwargs.get("title", None)
        control_type = kwargs.get("control_type", None)

        len = self.atspi_accessible.get_child_count(self._handle, None)
        childrens = []
        for i in range(len):
            child = AtspiElementInfo(self.atspi_accessible.get_child_at_index(self._handle, i, None))
            if class_name is not None and class_name != child.class_name:
                continue
            if title is not None and title != child.rich_text:
                continue
            if control_type is not None and control_type != child.control_type:
                continue
            if process is not None and process != child.process_id:
                continue
            childrens.append(child)
        return childrens

    @property
    def component(self):
        component = self.atspi_accessible.get_component(self._handle)
        return AtspiComponent(component)

    def descendants(self, **kwargs):
        """Return descendants of the element"""
        tree = []
        for obj in self.children(**kwargs):
            self.__get_elements(obj, tree, **kwargs)
        depth = kwargs.get("depth", None)
        tree = self.filter_with_depth(tree, self, depth)
        return tree

    def description(self):
        return self.atspi_accessible.get_description(self._handle, None).decode(encoding='UTF-8')

    def framework_id(self):
        return self.atspi_accessible.get_toolkit_version(self._handle, None).decode(encoding='UTF-8')

    def framework_name(self):
        return self.atspi_accessible.get_toolkit_name(self._handle, None).decode(encoding='UTF-8')

    def atspi_version(self):
        return self.atspi_accessible.get_atspi_version(self._handle, None).decode(encoding='UTF-8')

    def get_layer(self):
        """Return rectangle of element"""
        if self.control_type == "Application":
            return self.children()[0].get_layer()
        return self.component.get_layer()

    def get_order(self):
        if self.control_type == "Application":
            return self.children()[0].get_order()
        return self.component.get_mdi_x_order()

    def get_state_set(self):
        val = self.atspi_accessible.get_state_set(self.handle)
        return self._get_states_as_string(val.contents.states)

    def get_action(self):
        if self.atspi_accessible.is_action(self.handle):
            return AtspiAction(self.atspi_accessible.get_action(self.handle))
        else:
            return None

    def get_text_property(self):
        return AtspiText(self.atspi_accessible.get_text(self.handle))

    def get_editable_text_property(self):
        return AtspiEditableText(self.atspi_accessible.get_editable_text(self.handle))

    def get_value_property(self):
        return AtspiValue(self.atspi_accessible.get_value(self.handle))

    @property
    def visible(self):
        states = self.get_state_set()
        if self.control_type == "Application":
            states = self.children()[0].get_state_set()
        return "STATE_VISIBLE" in states and "STATE_SHOWING" in states

    def set_cache_strategy(self, cached):
        """Set a cache strategy for frequently used attributes of the element"""
        pass  # TODO: implement a cache strategy for atspi elements

    @property
    def enabled(self):
        states = self.get_state_set()
        if self.control_type == "Application":
            states = self.children()[0].get_state_set()
        return "STATE_ENABLED" in states

    @property
    def rectangle(self):
        """Return rectangle of element"""
        if self.control_type == "Application":
            # Application object have`t rectangle. It`s just a fake container which contain base application
            # info such as process ID, window name etc. Will return application frame rectangle
            return self.children()[0].rectangle
        return self.component.get_rectangle(coord_type="screen")

    @property
    def document(self):
        """Return AtspiDocument interface"""
        if self.control_type == "Document_frame":
            document = self.atspi_accessible.get_document(self._handle)
            return AtspiDocument(document)
        else:
            raise AttributeError

    def document_get_locale(self):
        """Return the document's content locale"""
        return self.document.get_locale().decode(encoding='UTF-8')

    def document_get_attribute_value(self, attrib):
        """Return the document's attribute value"""
        return self.document.get_attribute_value(attrib).decode(encoding='UTF-8')

    def document_get_attributes(self):
        """Return the document's constant attributes"""
        return self.document.get_attributes()<|MERGE_RESOLUTION|>--- conflicted
+++ resolved
@@ -1,11 +1,6 @@
-<<<<<<< HEAD
-from .atspi_objects import AtspiRect, _AtspiCoordType, AtspiAccessible, RECT, known_control_types, AtspiComponent, \
-    AtspiStateSet
-from .atspi_objects import AtspiDocument
-=======
 from .atspi_objects import AtspiAccessible, AtspiComponent, AtspiStateEnum, AtspiAction, AtspiText, AtspiValue, \
     AtspiEditableText, IATSPI
->>>>>>> 549adbaf
+from .atspi_objects import AtspiDocument
 from ..element_info import ElementInfo
 
 
@@ -190,7 +185,7 @@
     @property
     def document(self):
         """Return AtspiDocument interface"""
-        if self.control_type == "Document_frame":
+        if self.control_type == "DocumentFrame":
             document = self.atspi_accessible.get_document(self._handle)
             return AtspiDocument(document)
         else:
