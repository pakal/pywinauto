# GUI Application automation and testing library
# Copyright (C) 2006-2018 Mark Mc Mahon and Contributors
# https://github.com/pywinauto/pywinauto/graphs/contributors
# http://pywinauto.readthedocs.io/en/latest/credits.html
# All rights reserved.
#
# Redistribution and use in source and binary forms, with or without
# modification, are permitted provided that the following conditions are met:
#
# * Redistributions of source code must retain the above copyright notice, this
#   list of conditions and the following disclaimer.
#
# * Redistributions in binary form must reproduce the above copyright notice,
#   this list of conditions and the following disclaimer in the documentation
#   and/or other materials provided with the distribution.
#
# * Neither the name of pywinauto nor the names of its
#   contributors may be used to endorse or promote products derived from
#   this software without specific prior written permission.
#
# THIS SOFTWARE IS PROVIDED BY THE COPYRIGHT HOLDERS AND CONTRIBUTORS "AS IS"
# AND ANY EXPRESS OR IMPLIED WARRANTIES, INCLUDING, BUT NOT LIMITED TO, THE
# IMPLIED WARRANTIES OF MERCHANTABILITY AND FITNESS FOR A PARTICULAR PURPOSE ARE
# DISCLAIMED. IN NO EVENT SHALL THE COPYRIGHT HOLDER OR CONTRIBUTORS BE LIABLE
# FOR ANY DIRECT, INDIRECT, INCIDENTAL, SPECIAL, EXEMPLARY, OR CONSEQUENTIAL
# DAMAGES (INCLUDING, BUT NOT LIMITED TO, PROCUREMENT OF SUBSTITUTE GOODS OR
# SERVICES; LOSS OF USE, DATA, OR PROFITS; OR BUSINESS INTERRUPTION) HOWEVER
# CAUSED AND ON ANY THEORY OF LIABILITY, WHETHER IN CONTRACT, STRICT LIABILITY,
# OR TORT (INCLUDING NEGLIGENCE OR OTHERWISE) ARISING IN ANY WAY OUT OF THE USE
# OF THIS SOFTWARE, EVEN IF ADVISED OF THE POSSIBILITY OF SUCH DAMAGE.

# pylint: disable-msg=W0611

"""Truncation Test

**What is checked**
Checks for controls where the text does not fit in the space provided by the
control.

**How is it checked**
There is a function in windows (DrawText) that allows us to find the size that
certain text will need. We use this function with correct fonts and other
relevant information for the control to be as accurate as possible.

**When is a bug reported**
When the calculated required size for the text is greater than the size of the
space available for displaying the text.

**Bug Extra Information**
The bug contains the following extra information
Name	Description
Strings		The list of the truncated strings as explained above
StringIndices		The list of indices (0 based) that are truncated. This
will often just be 0 but if there are many strings in the control untranslated
it will report ALL the strings e.g. 0,2,5,19,23


**Is Reference dialog needed**
The reference dialog does not need to be available. If it is available then
for each bug discovered it is checked to see if it is a problem in the
reference dialog.

**False positive bug reports**
Certain controls do not display the text that is the title of the control, if
this is not handled in a standard manner by the software then DLGCheck will
report that the string is truncated.

**Test Identifier**
The identifier for this test/bug is "Truncation"
"""

testname = "Truncation"

import ctypes
import six

from pywinauto.windows import win32defines, win32functions, win32structures


#==============================================================================
def TruncationTest(windows):
    """Actually do the test"""
    truncations = []

    # for each of the windows in the dialog
    for win in windows:

        truncIdxs, truncStrings = _FindTruncations(win)

        isInRef = -1

        # if there were any truncations for this control
        if truncIdxs:

            # now that we know there was at least one truncation
            # check if the reference control has truncations
            if win.ref:
                isInRef = 0
                refTruncIdxs, refTruncStrings = _FindTruncations(win.ref)

                if refTruncIdxs:
                    isInRef = 1

            truncIdxs = ",".join([six.text_type(index) for index in truncIdxs])
            truncStrings = '"%s"' % ",".join(
                [six.text_type(string) for string in truncStrings])
            truncations.append((
                [win,],
                {
                    "StringIndices": truncIdxs,
                    "Strings": truncStrings,
                },
                testname,
                isInRef)
            )

    # return all the truncations
    return truncations

#==============================================================================
def _FindTruncations(ctrl):
    """Return the index of the texts that are truncated for this control"""
    truncIdxs = []
    truncStrings = []

    # for each of the titles this dialog
    for idx, (text, rect, font, flags) in enumerate(_GetTruncationInfo(ctrl)):

        # skip if there is no text
        if not text:
            continue

        # get the minimum rectangle
        minRect = _GetMinimumRect(text, font, rect, flags)

        # if the min rectangle is bigger than the rectangle of the
        # object
        if minRect.right > rect.right or \
            minRect.bottom > rect.bottom:

            # append the index and the rectangle to list of bug items
            truncIdxs.append(idx)
            truncStrings.append(text)

            #print "%s'\n\tRECT: %s\n\t MIN: %s" %(text, rect, minRect)

    return truncIdxs, truncStrings



#==============================================================================
def _GetMinimumRect(text, font, usableRect, drawFlags):
    """Return the minimum rectangle that the text will fit into

    Uses font, usableRect and drawFlags information to find how
    to do it accurately.
    """

    # try to create the font
    # create a Display DC (compatible to the screen)
    txtDC = win32functions.CreateDC(u"DISPLAY", None, None, None)

    hFontGUI = win32functions.CreateFontIndirect(ctypes.byref(font))

#    # Maybe we could not get the font or we got the system font
#    if not hFontGUI:
#
#        # So just get the default system font
#        hFontGUI = win32functions.GetStockObject(win32defines.DEFAULT_GUI_FONT)
#
#        # if we still don't have a font!
#        # ----- ie, we're on an antiquated OS, like NT 3.51
#        if not hFontGUI:
#
#            # ----- On Asian platforms, ANSI font won't show.
#            if win32functions.GetSystemMetrics(win32defines.SM_DBCSENABLED):
#                # ----- was...(SYSTEM_FONT)
#                hFontGUI = win32functions.GetStockObject(
#                    win32defines.SYSTEM_FONT)
#            else:
#                # ----- was...(SYSTEM_FONT)
#                hFontGUI = win32functions.GetStockObject(
#                    win32defines.ANSI_VAR_FONT)

    # put our font into the Device Context
    win32functions.SelectObject (txtDC, hFontGUI)

    modifiedRect = win32structures.RECT(usableRect)
    # Now write the text to our DC with our font to get the
    # rectangle that the text needs to fit in
    win32functions.DrawText (txtDC,  # The DC
                             six.text_type(text),  # The Title of the control
                             -1,  # -1 because sTitle is NULL terminated
                             ctypes.byref(modifiedRect),  # The rectangle to be calculated to
                             #truncCtrlData.drawTextFormat |
                             win32defines.DT_CALCRECT | drawFlags)

    #elif modifiedRect.right == usableRect.right and \
    #	modifiedRect.bottom == usableRect.bottom:
    #	print "Oh so you thought you were perfect!!!"


    # Delete the font we created
    win32functions.DeleteObject(hFontGUI)

    # delete the Display context that we created
    win32functions.DeleteDC(txtDC)

    return modifiedRect




#==============================================================================
def _GroupBoxTruncInfo(win):
    """Return truncation information specific to Button controls"""
    lineFormat = win32defines.DT_SINGLELINE

    heightAdj = 4
    widthAdj = 9

    # don't check image controls for truncation!
    # we do this by specifying huge adjustments
    # maybe a better/more pythonic way of doing this would be
    # to set some special lineFormat (None or something?)
    if win.has_style(win32defines.BS_BITMAP) or \
        win.has_style(win32defines.BS_ICON):
        heightAdj = -9000
        widthAdj = -9000
        lineFormat = win32defines.DT_WORDBREAK

    newRect = win.client_rects()[0]
    newRect.right -=  widthAdj
    newRect.bottom -=  heightAdj

    return [(win.window_text(), newRect, win.font(), lineFormat), ]


#==============================================================================
def _RadioButtonTruncInfo(win):
    """Return truncation information specific to Button controls"""
    lineFormat = win32defines.DT_SINGLELINE

    if win.has_style(win32defines.BS_MULTILINE):
        lineFormat = win32defines.DT_WORDBREAK

    widthAdj = 19

    # don't check image controls for truncation!
    # we do this by specifying huge adjustments
    # maybe a better/more pythonic way of doing this would be
    # to set some special lineFormat (None or something?)
    if win.has_style(win32defines.BS_BITMAP) or \
        win.has_style(win32defines.BS_ICON):
        #unused var: heightAdj = -9000
        widthAdj = -9000
        lineFormat = win32defines.DT_WORDBREAK

    newRect = win.client_rects()[0]
    newRect.right -=  widthAdj

    return [(win.window_text(), newRect, win.font(), lineFormat), ]


#==============================================================================
def _CheckBoxTruncInfo(win):
    """Return truncation information specific to Button controls"""
    lineFormat = win32defines.DT_SINGLELINE

    if win.has_style(win32defines.BS_MULTILINE):
        lineFormat = win32defines.DT_WORDBREAK

    widthAdj = 18

    # don't check image controls for truncation!
    # we do this by specifying huge adjustments
    # maybe a better/more pythonic way of doing this would be
    # to set some special lineFormat (None or something?)
    if win.has_style(win32defines.BS_BITMAP) or \
        win.has_style(win32defines.BS_ICON):
        #unused var: heightAdj = -9000
        widthAdj = -9000
        lineFormat = win32defines.DT_WORDBREAK

    newRect = win.client_rects()[0]
    newRect.right -=  widthAdj

    return [(win.window_text(), newRect, win.font(), lineFormat), ]


#==============================================================================
def _ButtonTruncInfo(win):
    """Return truncation information specific to Button controls"""
    lineFormat = win32defines.DT_SINGLELINE

    if win.has_style(win32defines.BS_MULTILINE):
        lineFormat = win32defines.DT_WORDBREAK

    heightAdj = 4
    widthAdj = 5

    if win.has_style(win32defines.BS_PUSHLIKE):
        widthAdj = 3
        heightAdj = 3 # 3
        if win.has_style(win32defines.BS_MULTILINE):
            widthAdj = 9
            heightAdj = 2 # 3

    # don't check image controls for truncation!
    # we do this by specifying huge adjustments
    # maybe a better/more pythonic way of doing this would be
    # to set some special lineFormat (None or something?)
    if win.has_style(win32defines.BS_BITMAP) or \
        win.has_style(win32defines.BS_ICON):
        heightAdj = -9000
        widthAdj = -9000
        lineFormat = win32defines.DT_WORDBREAK

    newRect = win.client_rects()[0]
    newRect.right -=  widthAdj
    newRect.bottom -=  heightAdj

    return [(win.window_text(), newRect, win.font(), lineFormat), ]

#==============================================================================
def _ComboBoxTruncInfo(win):
    """Return truncation information specific to ComboBox controls"""
    # canot wrap and never had a hotkey
    lineFormat = win32defines.DT_SINGLELINE | win32defines.DT_NOPREFIX

    if win.has_style(win32defines.CBS_DROPDOWN) or \
        win.has_style(win32defines.CBS_DROPDOWNLIST):
        widthAdj = 2#5
    else:
        widthAdj = 3

    truncData = []
    for title in win.texts():
        newRect = win.client_rects()[0]
        newRect.right -= widthAdj
        truncData.append((title, newRect, win.font(), lineFormat))

    return truncData

#==============================================================================
def _ComboLBoxTruncInfo(win):
    """Return truncation information specific to ComboLBox controls"""
    # canot wrap and never had a hotkey
    lineFormat = win32defines.DT_SINGLELINE | win32defines.DT_NOPREFIX

    truncData = []
    for title in win.texts():
        newRect = win.client_rects()[0]
        newRect.right -= 5
        truncData.append((title, newRect, win.font(), lineFormat))

    return truncData


#==============================================================================
def _ListBoxTruncInfo(win):
    """Return truncation information specific to ListBox controls"""
    # canot wrap and never had a hotkey
    lineFormat = win32defines.DT_SINGLELINE | win32defines.DT_NOPREFIX

    truncData = []
    for title in win.texts():
        newRect = win.client_rects()[0]
        newRect.right -= 2
        newRect.bottom -= 1
        truncData.append((title, newRect, win.font(), lineFormat))

    return truncData


#==============================================================================
def _StaticTruncInfo(win):
    """Return truncation information specific to Static controls"""
    lineFormat = win32defines.DT_WORDBREAK

    if win.has_style(win32defines.SS_CENTERIMAGE) or \
            win.has_style(win32defines.SS_SIMPLE) or \
            win.has_style(win32defines.SS_LEFTNOWORDWRAP) and \
            "WindowsForms" not in win.class_name():

        lineFormat = win32defines.DT_SINGLELINE

    if win.has_style(win32defines.SS_NOPREFIX):
        lineFormat |= win32defines.DT_NOPREFIX

    return [(win.window_text(), win.client_rects()[0], win.font(), lineFormat), ]

#==============================================================================
def _EditTruncInfo(win):
    """Return truncation information specific to Edit controls"""
    lineFormat = win32defines.DT_WORDBREAK | win32defines.DT_NOPREFIX

    if not win.has_style(win32defines.ES_MULTILINE):
        lineFormat |= win32defines.DT_SINGLELINE

    return [(win.window_text(), win.client_rects()[0], win.font(), lineFormat), ]


#==============================================================================
def _DialogTruncInfo(win):
    """Return truncation information specific to Header controls"""
    # move it down more into range

    newRect = win.client_rects()[0]

    newRect.top += 5
    newRect.left += 5
    newRect.right -= 5


    if win.has_style(win32defines.WS_THICKFRAME):
        newRect.top += 1
        newRect.left += 1
        newRect.right -= 1

    # if it has the system menu but is a small caption
    # then the only button it can have is the close button
    if win.has_style(win32defines.WS_SYSMENU) and \
        (win.HasExStyle(win32defines.WS_EX_PALETTEWINDOW) or
         win.HasExStyle(win32defines.WS_EX_TOOLWINDOW)):
        newRect.right -= 15


    # all the rest only need to be considered if there is a system menu.
    elif win.has_style(win32defines.WS_SYSMENU):
        buttons = []
        # account for the close button
        newRect.right -= 18
        buttons.append('close')

        # account for Icon if it is not disabled
        if not win.HasExStyle(win32defines.WS_EX_DLGMODALFRAME):
            newRect.left += 19 # icon


        # account for context sensitive help if set
        if win.HasExStyle(win32defines.WS_EX_CONTEXTHELP) and not ( \
<<<<<<< HEAD
                        win.HasStyle(win32defines.WS_MAXIMIZEBOX) and \
                        win.HasStyle(win32defines.WS_MINIMIZEBOX)):
=======
            win.has_style(win32defines.WS_MAXIMIZEBOX) and \
            win.has_style(win32defines.WS_MINIMIZEBOX)):
>>>>>>> a2dbdc59

            newRect.right -= 17

            # there is a bigger gap if the minimize box is there
            if win.has_style(win32defines.WS_MINIMIZEBOX) or \
                win.has_style(win32defines.WS_MAXIMIZEBOX) or \
                win.has_style(win32defines.WS_GROUP):
                newRect.right -= 3

            buttons.append('help')


        # account for Maximize button (but skip if WS_GROUP is set
        if win.has_style(win32defines.WS_MINIMIZEBOX) or \
            win.has_style(win32defines.WS_MAXIMIZEBOX) or \
            win.has_style(win32defines.WS_GROUP):

            newRect.right -= 32
            buttons.append('min')
            buttons.append('max')

        if buttons:
            # space between first button and dialog edge
            diff = 5

            # space for each button
            diff += len(buttons) * 16

            # space between close and next button
            if len(buttons) > 1:
                diff += 2

            # extra space between help and min buttons
            if 'min' in buttons and 'help' in buttons:
                diff += 4

    return [(win.window_text(), newRect, win.font(), win32defines.DT_SINGLELINE), ]


#==============================================================================
def _StatusBarTruncInfo(win):
    """Return truncation information specific to StatusBar controls"""
    truncInfo = _WindowTruncInfo(win)
    for i, (title, rect, font, flag) in enumerate(truncInfo):

        rect.bottom -= win.VertBorderWidth
        if i == 0:
            rect.right -= win.HorizBorderWidth
        else:
            rect.right -= win.InterBorderWidth

    return truncInfo

#==============================================================================
def _HeaderTruncInfo(win):
    """Return truncation information specific to Header controls"""
    truncInfo = _WindowTruncInfo(win)

    for i, (title, rect, font, flag) in enumerate(truncInfo):
        # only modify the header rectangle
        rect.right -= 12

    return truncInfo





#==============================================================================
def _WindowTruncInfo(win):
    """Return Default truncation information"""
    matchedItems = []

    for i, title in enumerate(win.texts()):

        # Use the client rects for rectangles
        if i < len(win.client_rects()):
            rect = win.client_rects()[i]
        else:
            # until we run out then just use the first 'main' client rectangle
            rect = win.client_rects()[0]

        # if we have fewer fonts than titles
        if len(win.fonts())-1 < i:
            font = win.font()
        else:
            font = win.fonts()[i]

        # add the item
        matchedItems.append(
            (title, rect, font, win32defines.DT_SINGLELINE))

    return matchedItems



#==============================================================================
_TruncInfo = {
    "#32770" : _DialogTruncInfo,
    "ComboBox" : _ComboBoxTruncInfo,
    "ComboLBox" : _ComboLBoxTruncInfo,
    "ListBox" : _ListBoxTruncInfo,
    "Button" : _ButtonTruncInfo,
    "CheckBox" : _CheckBoxTruncInfo,
    "GroupBox" : _GroupBoxTruncInfo,
    "RadioButton" : _RadioButtonTruncInfo,
    "Edit": _EditTruncInfo,
    "Static" : _StaticTruncInfo,

#	"msctls_statusbar32" : StatusBarTruncInfo,
#	"HSStatusBar" : StatusBarTruncInfo,
#	"SysHeader32" : HeaderTruncInfo,

#	"SysListView32" :  ListViewTruncInfo,
    #"SysTreeView32" :
}

#==============================================================================
def _GetTruncationInfo(win):
    """helper function to hide non special windows"""
    if win.friendly_class_name() in _TruncInfo:
        return _TruncInfo[win.friendly_class_name()](win)
    else:
        return _WindowTruncInfo(win)



<|MERGE_RESOLUTION|>--- conflicted
+++ resolved
@@ -1,576 +1,571 @@
-# GUI Application automation and testing library
-# Copyright (C) 2006-2018 Mark Mc Mahon and Contributors
-# https://github.com/pywinauto/pywinauto/graphs/contributors
-# http://pywinauto.readthedocs.io/en/latest/credits.html
-# All rights reserved.
-#
-# Redistribution and use in source and binary forms, with or without
-# modification, are permitted provided that the following conditions are met:
-#
-# * Redistributions of source code must retain the above copyright notice, this
-#   list of conditions and the following disclaimer.
-#
-# * Redistributions in binary form must reproduce the above copyright notice,
-#   this list of conditions and the following disclaimer in the documentation
-#   and/or other materials provided with the distribution.
-#
-# * Neither the name of pywinauto nor the names of its
-#   contributors may be used to endorse or promote products derived from
-#   this software without specific prior written permission.
-#
-# THIS SOFTWARE IS PROVIDED BY THE COPYRIGHT HOLDERS AND CONTRIBUTORS "AS IS"
-# AND ANY EXPRESS OR IMPLIED WARRANTIES, INCLUDING, BUT NOT LIMITED TO, THE
-# IMPLIED WARRANTIES OF MERCHANTABILITY AND FITNESS FOR A PARTICULAR PURPOSE ARE
-# DISCLAIMED. IN NO EVENT SHALL THE COPYRIGHT HOLDER OR CONTRIBUTORS BE LIABLE
-# FOR ANY DIRECT, INDIRECT, INCIDENTAL, SPECIAL, EXEMPLARY, OR CONSEQUENTIAL
-# DAMAGES (INCLUDING, BUT NOT LIMITED TO, PROCUREMENT OF SUBSTITUTE GOODS OR
-# SERVICES; LOSS OF USE, DATA, OR PROFITS; OR BUSINESS INTERRUPTION) HOWEVER
-# CAUSED AND ON ANY THEORY OF LIABILITY, WHETHER IN CONTRACT, STRICT LIABILITY,
-# OR TORT (INCLUDING NEGLIGENCE OR OTHERWISE) ARISING IN ANY WAY OUT OF THE USE
-# OF THIS SOFTWARE, EVEN IF ADVISED OF THE POSSIBILITY OF SUCH DAMAGE.
-
-# pylint: disable-msg=W0611
-
-"""Truncation Test
-
-**What is checked**
-Checks for controls where the text does not fit in the space provided by the
-control.
-
-**How is it checked**
-There is a function in windows (DrawText) that allows us to find the size that
-certain text will need. We use this function with correct fonts and other
-relevant information for the control to be as accurate as possible.
-
-**When is a bug reported**
-When the calculated required size for the text is greater than the size of the
-space available for displaying the text.
-
-**Bug Extra Information**
-The bug contains the following extra information
-Name	Description
-Strings		The list of the truncated strings as explained above
-StringIndices		The list of indices (0 based) that are truncated. This
-will often just be 0 but if there are many strings in the control untranslated
-it will report ALL the strings e.g. 0,2,5,19,23
-
-
-**Is Reference dialog needed**
-The reference dialog does not need to be available. If it is available then
-for each bug discovered it is checked to see if it is a problem in the
-reference dialog.
-
-**False positive bug reports**
-Certain controls do not display the text that is the title of the control, if
-this is not handled in a standard manner by the software then DLGCheck will
-report that the string is truncated.
-
-**Test Identifier**
-The identifier for this test/bug is "Truncation"
-"""
-
-testname = "Truncation"
-
-import ctypes
-import six
-
-from pywinauto.windows import win32defines, win32functions, win32structures
-
-
-#==============================================================================
-def TruncationTest(windows):
-    """Actually do the test"""
-    truncations = []
-
-    # for each of the windows in the dialog
-    for win in windows:
-
-        truncIdxs, truncStrings = _FindTruncations(win)
-
-        isInRef = -1
-
-        # if there were any truncations for this control
-        if truncIdxs:
-
-            # now that we know there was at least one truncation
-            # check if the reference control has truncations
-            if win.ref:
-                isInRef = 0
-                refTruncIdxs, refTruncStrings = _FindTruncations(win.ref)
-
-                if refTruncIdxs:
-                    isInRef = 1
-
-            truncIdxs = ",".join([six.text_type(index) for index in truncIdxs])
-            truncStrings = '"%s"' % ",".join(
-                [six.text_type(string) for string in truncStrings])
-            truncations.append((
-                [win,],
-                {
-                    "StringIndices": truncIdxs,
-                    "Strings": truncStrings,
-                },
-                testname,
-                isInRef)
-            )
-
-    # return all the truncations
-    return truncations
-
-#==============================================================================
-def _FindTruncations(ctrl):
-    """Return the index of the texts that are truncated for this control"""
-    truncIdxs = []
-    truncStrings = []
-
-    # for each of the titles this dialog
-    for idx, (text, rect, font, flags) in enumerate(_GetTruncationInfo(ctrl)):
-
-        # skip if there is no text
-        if not text:
-            continue
-
-        # get the minimum rectangle
-        minRect = _GetMinimumRect(text, font, rect, flags)
-
-        # if the min rectangle is bigger than the rectangle of the
-        # object
-        if minRect.right > rect.right or \
-            minRect.bottom > rect.bottom:
-
-            # append the index and the rectangle to list of bug items
-            truncIdxs.append(idx)
-            truncStrings.append(text)
-
-            #print "%s'\n\tRECT: %s\n\t MIN: %s" %(text, rect, minRect)
-
-    return truncIdxs, truncStrings
-
-
-
-#==============================================================================
-def _GetMinimumRect(text, font, usableRect, drawFlags):
-    """Return the minimum rectangle that the text will fit into
-
-    Uses font, usableRect and drawFlags information to find how
-    to do it accurately.
-    """
-
-    # try to create the font
-    # create a Display DC (compatible to the screen)
-    txtDC = win32functions.CreateDC(u"DISPLAY", None, None, None)
-
-    hFontGUI = win32functions.CreateFontIndirect(ctypes.byref(font))
-
-#    # Maybe we could not get the font or we got the system font
-#    if not hFontGUI:
-#
-#        # So just get the default system font
-#        hFontGUI = win32functions.GetStockObject(win32defines.DEFAULT_GUI_FONT)
-#
-#        # if we still don't have a font!
-#        # ----- ie, we're on an antiquated OS, like NT 3.51
-#        if not hFontGUI:
-#
-#            # ----- On Asian platforms, ANSI font won't show.
-#            if win32functions.GetSystemMetrics(win32defines.SM_DBCSENABLED):
-#                # ----- was...(SYSTEM_FONT)
-#                hFontGUI = win32functions.GetStockObject(
-#                    win32defines.SYSTEM_FONT)
-#            else:
-#                # ----- was...(SYSTEM_FONT)
-#                hFontGUI = win32functions.GetStockObject(
-#                    win32defines.ANSI_VAR_FONT)
-
-    # put our font into the Device Context
-    win32functions.SelectObject (txtDC, hFontGUI)
-
-    modifiedRect = win32structures.RECT(usableRect)
-    # Now write the text to our DC with our font to get the
-    # rectangle that the text needs to fit in
-    win32functions.DrawText (txtDC,  # The DC
-                             six.text_type(text),  # The Title of the control
-                             -1,  # -1 because sTitle is NULL terminated
-                             ctypes.byref(modifiedRect),  # The rectangle to be calculated to
-                             #truncCtrlData.drawTextFormat |
-                             win32defines.DT_CALCRECT | drawFlags)
-
-    #elif modifiedRect.right == usableRect.right and \
-    #	modifiedRect.bottom == usableRect.bottom:
-    #	print "Oh so you thought you were perfect!!!"
-
-
-    # Delete the font we created
-    win32functions.DeleteObject(hFontGUI)
-
-    # delete the Display context that we created
-    win32functions.DeleteDC(txtDC)
-
-    return modifiedRect
-
-
-
-
-#==============================================================================
-def _GroupBoxTruncInfo(win):
-    """Return truncation information specific to Button controls"""
-    lineFormat = win32defines.DT_SINGLELINE
-
-    heightAdj = 4
-    widthAdj = 9
-
-    # don't check image controls for truncation!
-    # we do this by specifying huge adjustments
-    # maybe a better/more pythonic way of doing this would be
-    # to set some special lineFormat (None or something?)
-    if win.has_style(win32defines.BS_BITMAP) or \
-        win.has_style(win32defines.BS_ICON):
-        heightAdj = -9000
-        widthAdj = -9000
-        lineFormat = win32defines.DT_WORDBREAK
-
-    newRect = win.client_rects()[0]
-    newRect.right -=  widthAdj
-    newRect.bottom -=  heightAdj
-
-    return [(win.window_text(), newRect, win.font(), lineFormat), ]
-
-
-#==============================================================================
-def _RadioButtonTruncInfo(win):
-    """Return truncation information specific to Button controls"""
-    lineFormat = win32defines.DT_SINGLELINE
-
-    if win.has_style(win32defines.BS_MULTILINE):
-        lineFormat = win32defines.DT_WORDBREAK
-
-    widthAdj = 19
-
-    # don't check image controls for truncation!
-    # we do this by specifying huge adjustments
-    # maybe a better/more pythonic way of doing this would be
-    # to set some special lineFormat (None or something?)
-    if win.has_style(win32defines.BS_BITMAP) or \
-        win.has_style(win32defines.BS_ICON):
-        #unused var: heightAdj = -9000
-        widthAdj = -9000
-        lineFormat = win32defines.DT_WORDBREAK
-
-    newRect = win.client_rects()[0]
-    newRect.right -=  widthAdj
-
-    return [(win.window_text(), newRect, win.font(), lineFormat), ]
-
-
-#==============================================================================
-def _CheckBoxTruncInfo(win):
-    """Return truncation information specific to Button controls"""
-    lineFormat = win32defines.DT_SINGLELINE
-
-    if win.has_style(win32defines.BS_MULTILINE):
-        lineFormat = win32defines.DT_WORDBREAK
-
-    widthAdj = 18
-
-    # don't check image controls for truncation!
-    # we do this by specifying huge adjustments
-    # maybe a better/more pythonic way of doing this would be
-    # to set some special lineFormat (None or something?)
-    if win.has_style(win32defines.BS_BITMAP) or \
-        win.has_style(win32defines.BS_ICON):
-        #unused var: heightAdj = -9000
-        widthAdj = -9000
-        lineFormat = win32defines.DT_WORDBREAK
-
-    newRect = win.client_rects()[0]
-    newRect.right -=  widthAdj
-
-    return [(win.window_text(), newRect, win.font(), lineFormat), ]
-
-
-#==============================================================================
-def _ButtonTruncInfo(win):
-    """Return truncation information specific to Button controls"""
-    lineFormat = win32defines.DT_SINGLELINE
-
-    if win.has_style(win32defines.BS_MULTILINE):
-        lineFormat = win32defines.DT_WORDBREAK
-
-    heightAdj = 4
-    widthAdj = 5
-
-    if win.has_style(win32defines.BS_PUSHLIKE):
-        widthAdj = 3
-        heightAdj = 3 # 3
-        if win.has_style(win32defines.BS_MULTILINE):
-            widthAdj = 9
-            heightAdj = 2 # 3
-
-    # don't check image controls for truncation!
-    # we do this by specifying huge adjustments
-    # maybe a better/more pythonic way of doing this would be
-    # to set some special lineFormat (None or something?)
-    if win.has_style(win32defines.BS_BITMAP) or \
-        win.has_style(win32defines.BS_ICON):
-        heightAdj = -9000
-        widthAdj = -9000
-        lineFormat = win32defines.DT_WORDBREAK
-
-    newRect = win.client_rects()[0]
-    newRect.right -=  widthAdj
-    newRect.bottom -=  heightAdj
-
-    return [(win.window_text(), newRect, win.font(), lineFormat), ]
-
-#==============================================================================
-def _ComboBoxTruncInfo(win):
-    """Return truncation information specific to ComboBox controls"""
-    # canot wrap and never had a hotkey
-    lineFormat = win32defines.DT_SINGLELINE | win32defines.DT_NOPREFIX
-
-    if win.has_style(win32defines.CBS_DROPDOWN) or \
-        win.has_style(win32defines.CBS_DROPDOWNLIST):
-        widthAdj = 2#5
-    else:
-        widthAdj = 3
-
-    truncData = []
-    for title in win.texts():
-        newRect = win.client_rects()[0]
-        newRect.right -= widthAdj
-        truncData.append((title, newRect, win.font(), lineFormat))
-
-    return truncData
-
-#==============================================================================
-def _ComboLBoxTruncInfo(win):
-    """Return truncation information specific to ComboLBox controls"""
-    # canot wrap and never had a hotkey
-    lineFormat = win32defines.DT_SINGLELINE | win32defines.DT_NOPREFIX
-
-    truncData = []
-    for title in win.texts():
-        newRect = win.client_rects()[0]
-        newRect.right -= 5
-        truncData.append((title, newRect, win.font(), lineFormat))
-
-    return truncData
-
-
-#==============================================================================
-def _ListBoxTruncInfo(win):
-    """Return truncation information specific to ListBox controls"""
-    # canot wrap and never had a hotkey
-    lineFormat = win32defines.DT_SINGLELINE | win32defines.DT_NOPREFIX
-
-    truncData = []
-    for title in win.texts():
-        newRect = win.client_rects()[0]
-        newRect.right -= 2
-        newRect.bottom -= 1
-        truncData.append((title, newRect, win.font(), lineFormat))
-
-    return truncData
-
-
-#==============================================================================
-def _StaticTruncInfo(win):
-    """Return truncation information specific to Static controls"""
-    lineFormat = win32defines.DT_WORDBREAK
-
-    if win.has_style(win32defines.SS_CENTERIMAGE) or \
-            win.has_style(win32defines.SS_SIMPLE) or \
-            win.has_style(win32defines.SS_LEFTNOWORDWRAP) and \
-            "WindowsForms" not in win.class_name():
-
-        lineFormat = win32defines.DT_SINGLELINE
-
-    if win.has_style(win32defines.SS_NOPREFIX):
-        lineFormat |= win32defines.DT_NOPREFIX
-
-    return [(win.window_text(), win.client_rects()[0], win.font(), lineFormat), ]
-
-#==============================================================================
-def _EditTruncInfo(win):
-    """Return truncation information specific to Edit controls"""
-    lineFormat = win32defines.DT_WORDBREAK | win32defines.DT_NOPREFIX
-
-    if not win.has_style(win32defines.ES_MULTILINE):
-        lineFormat |= win32defines.DT_SINGLELINE
-
-    return [(win.window_text(), win.client_rects()[0], win.font(), lineFormat), ]
-
-
-#==============================================================================
-def _DialogTruncInfo(win):
-    """Return truncation information specific to Header controls"""
-    # move it down more into range
-
-    newRect = win.client_rects()[0]
-
-    newRect.top += 5
-    newRect.left += 5
-    newRect.right -= 5
-
-
-    if win.has_style(win32defines.WS_THICKFRAME):
-        newRect.top += 1
-        newRect.left += 1
-        newRect.right -= 1
-
-    # if it has the system menu but is a small caption
-    # then the only button it can have is the close button
-    if win.has_style(win32defines.WS_SYSMENU) and \
-        (win.HasExStyle(win32defines.WS_EX_PALETTEWINDOW) or
-         win.HasExStyle(win32defines.WS_EX_TOOLWINDOW)):
-        newRect.right -= 15
-
-
-    # all the rest only need to be considered if there is a system menu.
-    elif win.has_style(win32defines.WS_SYSMENU):
-        buttons = []
-        # account for the close button
-        newRect.right -= 18
-        buttons.append('close')
-
-        # account for Icon if it is not disabled
-        if not win.HasExStyle(win32defines.WS_EX_DLGMODALFRAME):
-            newRect.left += 19 # icon
-
-
-        # account for context sensitive help if set
-        if win.HasExStyle(win32defines.WS_EX_CONTEXTHELP) and not ( \
-<<<<<<< HEAD
-                        win.HasStyle(win32defines.WS_MAXIMIZEBOX) and \
-                        win.HasStyle(win32defines.WS_MINIMIZEBOX)):
-=======
-            win.has_style(win32defines.WS_MAXIMIZEBOX) and \
-            win.has_style(win32defines.WS_MINIMIZEBOX)):
->>>>>>> a2dbdc59
-
-            newRect.right -= 17
-
-            # there is a bigger gap if the minimize box is there
-            if win.has_style(win32defines.WS_MINIMIZEBOX) or \
-                win.has_style(win32defines.WS_MAXIMIZEBOX) or \
-                win.has_style(win32defines.WS_GROUP):
-                newRect.right -= 3
-
-            buttons.append('help')
-
-
-        # account for Maximize button (but skip if WS_GROUP is set
-        if win.has_style(win32defines.WS_MINIMIZEBOX) or \
-            win.has_style(win32defines.WS_MAXIMIZEBOX) or \
-            win.has_style(win32defines.WS_GROUP):
-
-            newRect.right -= 32
-            buttons.append('min')
-            buttons.append('max')
-
-        if buttons:
-            # space between first button and dialog edge
-            diff = 5
-
-            # space for each button
-            diff += len(buttons) * 16
-
-            # space between close and next button
-            if len(buttons) > 1:
-                diff += 2
-
-            # extra space between help and min buttons
-            if 'min' in buttons and 'help' in buttons:
-                diff += 4
-
-    return [(win.window_text(), newRect, win.font(), win32defines.DT_SINGLELINE), ]
-
-
-#==============================================================================
-def _StatusBarTruncInfo(win):
-    """Return truncation information specific to StatusBar controls"""
-    truncInfo = _WindowTruncInfo(win)
-    for i, (title, rect, font, flag) in enumerate(truncInfo):
-
-        rect.bottom -= win.VertBorderWidth
-        if i == 0:
-            rect.right -= win.HorizBorderWidth
-        else:
-            rect.right -= win.InterBorderWidth
-
-    return truncInfo
-
-#==============================================================================
-def _HeaderTruncInfo(win):
-    """Return truncation information specific to Header controls"""
-    truncInfo = _WindowTruncInfo(win)
-
-    for i, (title, rect, font, flag) in enumerate(truncInfo):
-        # only modify the header rectangle
-        rect.right -= 12
-
-    return truncInfo
-
-
-
-
-
-#==============================================================================
-def _WindowTruncInfo(win):
-    """Return Default truncation information"""
-    matchedItems = []
-
-    for i, title in enumerate(win.texts()):
-
-        # Use the client rects for rectangles
-        if i < len(win.client_rects()):
-            rect = win.client_rects()[i]
-        else:
-            # until we run out then just use the first 'main' client rectangle
-            rect = win.client_rects()[0]
-
-        # if we have fewer fonts than titles
-        if len(win.fonts())-1 < i:
-            font = win.font()
-        else:
-            font = win.fonts()[i]
-
-        # add the item
-        matchedItems.append(
-            (title, rect, font, win32defines.DT_SINGLELINE))
-
-    return matchedItems
-
-
-
-#==============================================================================
-_TruncInfo = {
-    "#32770" : _DialogTruncInfo,
-    "ComboBox" : _ComboBoxTruncInfo,
-    "ComboLBox" : _ComboLBoxTruncInfo,
-    "ListBox" : _ListBoxTruncInfo,
-    "Button" : _ButtonTruncInfo,
-    "CheckBox" : _CheckBoxTruncInfo,
-    "GroupBox" : _GroupBoxTruncInfo,
-    "RadioButton" : _RadioButtonTruncInfo,
-    "Edit": _EditTruncInfo,
-    "Static" : _StaticTruncInfo,
-
-#	"msctls_statusbar32" : StatusBarTruncInfo,
-#	"HSStatusBar" : StatusBarTruncInfo,
-#	"SysHeader32" : HeaderTruncInfo,
-
-#	"SysListView32" :  ListViewTruncInfo,
-    #"SysTreeView32" :
-}
-
-#==============================================================================
-def _GetTruncationInfo(win):
-    """helper function to hide non special windows"""
-    if win.friendly_class_name() in _TruncInfo:
-        return _TruncInfo[win.friendly_class_name()](win)
-    else:
-        return _WindowTruncInfo(win)
-
-
-
+# GUI Application automation and testing library
+# Copyright (C) 2006-2018 Mark Mc Mahon and Contributors
+# https://github.com/pywinauto/pywinauto/graphs/contributors
+# http://pywinauto.readthedocs.io/en/latest/credits.html
+# All rights reserved.
+#
+# Redistribution and use in source and binary forms, with or without
+# modification, are permitted provided that the following conditions are met:
+#
+# * Redistributions of source code must retain the above copyright notice, this
+#   list of conditions and the following disclaimer.
+#
+# * Redistributions in binary form must reproduce the above copyright notice,
+#   this list of conditions and the following disclaimer in the documentation
+#   and/or other materials provided with the distribution.
+#
+# * Neither the name of pywinauto nor the names of its
+#   contributors may be used to endorse or promote products derived from
+#   this software without specific prior written permission.
+#
+# THIS SOFTWARE IS PROVIDED BY THE COPYRIGHT HOLDERS AND CONTRIBUTORS "AS IS"
+# AND ANY EXPRESS OR IMPLIED WARRANTIES, INCLUDING, BUT NOT LIMITED TO, THE
+# IMPLIED WARRANTIES OF MERCHANTABILITY AND FITNESS FOR A PARTICULAR PURPOSE ARE
+# DISCLAIMED. IN NO EVENT SHALL THE COPYRIGHT HOLDER OR CONTRIBUTORS BE LIABLE
+# FOR ANY DIRECT, INDIRECT, INCIDENTAL, SPECIAL, EXEMPLARY, OR CONSEQUENTIAL
+# DAMAGES (INCLUDING, BUT NOT LIMITED TO, PROCUREMENT OF SUBSTITUTE GOODS OR
+# SERVICES; LOSS OF USE, DATA, OR PROFITS; OR BUSINESS INTERRUPTION) HOWEVER
+# CAUSED AND ON ANY THEORY OF LIABILITY, WHETHER IN CONTRACT, STRICT LIABILITY,
+# OR TORT (INCLUDING NEGLIGENCE OR OTHERWISE) ARISING IN ANY WAY OUT OF THE USE
+# OF THIS SOFTWARE, EVEN IF ADVISED OF THE POSSIBILITY OF SUCH DAMAGE.
+
+# pylint: disable-msg=W0611
+
+"""Truncation Test
+
+**What is checked**
+Checks for controls where the text does not fit in the space provided by the
+control.
+
+**How is it checked**
+There is a function in windows (DrawText) that allows us to find the size that
+certain text will need. We use this function with correct fonts and other
+relevant information for the control to be as accurate as possible.
+
+**When is a bug reported**
+When the calculated required size for the text is greater than the size of the
+space available for displaying the text.
+
+**Bug Extra Information**
+The bug contains the following extra information
+Name	Description
+Strings		The list of the truncated strings as explained above
+StringIndices		The list of indices (0 based) that are truncated. This
+will often just be 0 but if there are many strings in the control untranslated
+it will report ALL the strings e.g. 0,2,5,19,23
+
+
+**Is Reference dialog needed**
+The reference dialog does not need to be available. If it is available then
+for each bug discovered it is checked to see if it is a problem in the
+reference dialog.
+
+**False positive bug reports**
+Certain controls do not display the text that is the title of the control, if
+this is not handled in a standard manner by the software then DLGCheck will
+report that the string is truncated.
+
+**Test Identifier**
+The identifier for this test/bug is "Truncation"
+"""
+
+testname = "Truncation"
+
+import ctypes
+import six
+
+from pywinauto.windows import win32defines, win32functions, win32structures
+
+
+#==============================================================================
+def TruncationTest(windows):
+    """Actually do the test"""
+    truncations = []
+
+    # for each of the windows in the dialog
+    for win in windows:
+
+        truncIdxs, truncStrings = _FindTruncations(win)
+
+        isInRef = -1
+
+        # if there were any truncations for this control
+        if truncIdxs:
+
+            # now that we know there was at least one truncation
+            # check if the reference control has truncations
+            if win.ref:
+                isInRef = 0
+                refTruncIdxs, refTruncStrings = _FindTruncations(win.ref)
+
+                if refTruncIdxs:
+                    isInRef = 1
+
+            truncIdxs = ",".join([six.text_type(index) for index in truncIdxs])
+            truncStrings = '"%s"' % ",".join(
+                [six.text_type(string) for string in truncStrings])
+            truncations.append((
+                [win,],
+                {
+                    "StringIndices": truncIdxs,
+                    "Strings": truncStrings,
+                },
+                testname,
+                isInRef)
+            )
+
+    # return all the truncations
+    return truncations
+
+#==============================================================================
+def _FindTruncations(ctrl):
+    """Return the index of the texts that are truncated for this control"""
+    truncIdxs = []
+    truncStrings = []
+
+    # for each of the titles this dialog
+    for idx, (text, rect, font, flags) in enumerate(_GetTruncationInfo(ctrl)):
+
+        # skip if there is no text
+        if not text:
+            continue
+
+        # get the minimum rectangle
+        minRect = _GetMinimumRect(text, font, rect, flags)
+
+        # if the min rectangle is bigger than the rectangle of the
+        # object
+        if minRect.right > rect.right or \
+            minRect.bottom > rect.bottom:
+
+            # append the index and the rectangle to list of bug items
+            truncIdxs.append(idx)
+            truncStrings.append(text)
+
+            #print "%s'\n\tRECT: %s\n\t MIN: %s" %(text, rect, minRect)
+
+    return truncIdxs, truncStrings
+
+
+
+#==============================================================================
+def _GetMinimumRect(text, font, usableRect, drawFlags):
+    """Return the minimum rectangle that the text will fit into
+
+    Uses font, usableRect and drawFlags information to find how
+    to do it accurately.
+    """
+
+    # try to create the font
+    # create a Display DC (compatible to the screen)
+    txtDC = win32functions.CreateDC(u"DISPLAY", None, None, None)
+
+    hFontGUI = win32functions.CreateFontIndirect(ctypes.byref(font))
+
+#    # Maybe we could not get the font or we got the system font
+#    if not hFontGUI:
+#
+#        # So just get the default system font
+#        hFontGUI = win32functions.GetStockObject(win32defines.DEFAULT_GUI_FONT)
+#
+#        # if we still don't have a font!
+#        # ----- ie, we're on an antiquated OS, like NT 3.51
+#        if not hFontGUI:
+#
+#            # ----- On Asian platforms, ANSI font won't show.
+#            if win32functions.GetSystemMetrics(win32defines.SM_DBCSENABLED):
+#                # ----- was...(SYSTEM_FONT)
+#                hFontGUI = win32functions.GetStockObject(
+#                    win32defines.SYSTEM_FONT)
+#            else:
+#                # ----- was...(SYSTEM_FONT)
+#                hFontGUI = win32functions.GetStockObject(
+#                    win32defines.ANSI_VAR_FONT)
+
+    # put our font into the Device Context
+    win32functions.SelectObject (txtDC, hFontGUI)
+
+    modifiedRect = win32structures.RECT(usableRect)
+    # Now write the text to our DC with our font to get the
+    # rectangle that the text needs to fit in
+    win32functions.DrawText (txtDC,  # The DC
+                             six.text_type(text),  # The Title of the control
+                             -1,  # -1 because sTitle is NULL terminated
+                             ctypes.byref(modifiedRect),  # The rectangle to be calculated to
+                             #truncCtrlData.drawTextFormat |
+                             win32defines.DT_CALCRECT | drawFlags)
+
+    #elif modifiedRect.right == usableRect.right and \
+    #	modifiedRect.bottom == usableRect.bottom:
+    #	print "Oh so you thought you were perfect!!!"
+
+
+    # Delete the font we created
+    win32functions.DeleteObject(hFontGUI)
+
+    # delete the Display context that we created
+    win32functions.DeleteDC(txtDC)
+
+    return modifiedRect
+
+
+
+
+#==============================================================================
+def _GroupBoxTruncInfo(win):
+    """Return truncation information specific to Button controls"""
+    lineFormat = win32defines.DT_SINGLELINE
+
+    heightAdj = 4
+    widthAdj = 9
+
+    # don't check image controls for truncation!
+    # we do this by specifying huge adjustments
+    # maybe a better/more pythonic way of doing this would be
+    # to set some special lineFormat (None or something?)
+    if win.has_style(win32defines.BS_BITMAP) or \
+        win.has_style(win32defines.BS_ICON):
+        heightAdj = -9000
+        widthAdj = -9000
+        lineFormat = win32defines.DT_WORDBREAK
+
+    newRect = win.client_rects()[0]
+    newRect.right -=  widthAdj
+    newRect.bottom -=  heightAdj
+
+    return [(win.window_text(), newRect, win.font(), lineFormat), ]
+
+
+#==============================================================================
+def _RadioButtonTruncInfo(win):
+    """Return truncation information specific to Button controls"""
+    lineFormat = win32defines.DT_SINGLELINE
+
+    if win.has_style(win32defines.BS_MULTILINE):
+        lineFormat = win32defines.DT_WORDBREAK
+
+    widthAdj = 19
+
+    # don't check image controls for truncation!
+    # we do this by specifying huge adjustments
+    # maybe a better/more pythonic way of doing this would be
+    # to set some special lineFormat (None or something?)
+    if win.has_style(win32defines.BS_BITMAP) or \
+        win.has_style(win32defines.BS_ICON):
+        #unused var: heightAdj = -9000
+        widthAdj = -9000
+        lineFormat = win32defines.DT_WORDBREAK
+
+    newRect = win.client_rects()[0]
+    newRect.right -=  widthAdj
+
+    return [(win.window_text(), newRect, win.font(), lineFormat), ]
+
+
+#==============================================================================
+def _CheckBoxTruncInfo(win):
+    """Return truncation information specific to Button controls"""
+    lineFormat = win32defines.DT_SINGLELINE
+
+    if win.has_style(win32defines.BS_MULTILINE):
+        lineFormat = win32defines.DT_WORDBREAK
+
+    widthAdj = 18
+
+    # don't check image controls for truncation!
+    # we do this by specifying huge adjustments
+    # maybe a better/more pythonic way of doing this would be
+    # to set some special lineFormat (None or something?)
+    if win.has_style(win32defines.BS_BITMAP) or \
+        win.has_style(win32defines.BS_ICON):
+        #unused var: heightAdj = -9000
+        widthAdj = -9000
+        lineFormat = win32defines.DT_WORDBREAK
+
+    newRect = win.client_rects()[0]
+    newRect.right -=  widthAdj
+
+    return [(win.window_text(), newRect, win.font(), lineFormat), ]
+
+
+#==============================================================================
+def _ButtonTruncInfo(win):
+    """Return truncation information specific to Button controls"""
+    lineFormat = win32defines.DT_SINGLELINE
+
+    if win.has_style(win32defines.BS_MULTILINE):
+        lineFormat = win32defines.DT_WORDBREAK
+
+    heightAdj = 4
+    widthAdj = 5
+
+    if win.has_style(win32defines.BS_PUSHLIKE):
+        widthAdj = 3
+        heightAdj = 3 # 3
+        if win.has_style(win32defines.BS_MULTILINE):
+            widthAdj = 9
+            heightAdj = 2 # 3
+
+    # don't check image controls for truncation!
+    # we do this by specifying huge adjustments
+    # maybe a better/more pythonic way of doing this would be
+    # to set some special lineFormat (None or something?)
+    if win.has_style(win32defines.BS_BITMAP) or \
+        win.has_style(win32defines.BS_ICON):
+        heightAdj = -9000
+        widthAdj = -9000
+        lineFormat = win32defines.DT_WORDBREAK
+
+    newRect = win.client_rects()[0]
+    newRect.right -=  widthAdj
+    newRect.bottom -=  heightAdj
+
+    return [(win.window_text(), newRect, win.font(), lineFormat), ]
+
+#==============================================================================
+def _ComboBoxTruncInfo(win):
+    """Return truncation information specific to ComboBox controls"""
+    # canot wrap and never had a hotkey
+    lineFormat = win32defines.DT_SINGLELINE | win32defines.DT_NOPREFIX
+
+    if win.has_style(win32defines.CBS_DROPDOWN) or \
+        win.has_style(win32defines.CBS_DROPDOWNLIST):
+        widthAdj = 2#5
+    else:
+        widthAdj = 3
+
+    truncData = []
+    for title in win.texts():
+        newRect = win.client_rects()[0]
+        newRect.right -= widthAdj
+        truncData.append((title, newRect, win.font(), lineFormat))
+
+    return truncData
+
+#==============================================================================
+def _ComboLBoxTruncInfo(win):
+    """Return truncation information specific to ComboLBox controls"""
+    # canot wrap and never had a hotkey
+    lineFormat = win32defines.DT_SINGLELINE | win32defines.DT_NOPREFIX
+
+    truncData = []
+    for title in win.texts():
+        newRect = win.client_rects()[0]
+        newRect.right -= 5
+        truncData.append((title, newRect, win.font(), lineFormat))
+
+    return truncData
+
+
+#==============================================================================
+def _ListBoxTruncInfo(win):
+    """Return truncation information specific to ListBox controls"""
+    # canot wrap and never had a hotkey
+    lineFormat = win32defines.DT_SINGLELINE | win32defines.DT_NOPREFIX
+
+    truncData = []
+    for title in win.texts():
+        newRect = win.client_rects()[0]
+        newRect.right -= 2
+        newRect.bottom -= 1
+        truncData.append((title, newRect, win.font(), lineFormat))
+
+    return truncData
+
+
+#==============================================================================
+def _StaticTruncInfo(win):
+    """Return truncation information specific to Static controls"""
+    lineFormat = win32defines.DT_WORDBREAK
+
+    if win.has_style(win32defines.SS_CENTERIMAGE) or \
+            win.has_style(win32defines.SS_SIMPLE) or \
+            win.has_style(win32defines.SS_LEFTNOWORDWRAP) and \
+            "WindowsForms" not in win.class_name():
+
+        lineFormat = win32defines.DT_SINGLELINE
+
+    if win.has_style(win32defines.SS_NOPREFIX):
+        lineFormat |= win32defines.DT_NOPREFIX
+
+    return [(win.window_text(), win.client_rects()[0], win.font(), lineFormat), ]
+
+#==============================================================================
+def _EditTruncInfo(win):
+    """Return truncation information specific to Edit controls"""
+    lineFormat = win32defines.DT_WORDBREAK | win32defines.DT_NOPREFIX
+
+    if not win.has_style(win32defines.ES_MULTILINE):
+        lineFormat |= win32defines.DT_SINGLELINE
+
+    return [(win.window_text(), win.client_rects()[0], win.font(), lineFormat), ]
+
+
+#==============================================================================
+def _DialogTruncInfo(win):
+    """Return truncation information specific to Header controls"""
+    # move it down more into range
+
+    newRect = win.client_rects()[0]
+
+    newRect.top += 5
+    newRect.left += 5
+    newRect.right -= 5
+
+
+    if win.has_style(win32defines.WS_THICKFRAME):
+        newRect.top += 1
+        newRect.left += 1
+        newRect.right -= 1
+
+    # if it has the system menu but is a small caption
+    # then the only button it can have is the close button
+    if win.has_style(win32defines.WS_SYSMENU) and \
+        (win.has_exstyle(win32defines.WS_EX_PALETTEWINDOW) or
+         win.has_exstyle(win32defines.WS_EX_TOOLWINDOW)):
+        newRect.right -= 15
+
+
+    # all the rest only need to be considered if there is a system menu.
+    elif win.has_style(win32defines.WS_SYSMENU):
+        buttons = []
+        # account for the close button
+        newRect.right -= 18
+        buttons.append('close')
+
+        # account for Icon if it is not disabled
+        if not win.has_exstyle(win32defines.WS_EX_DLGMODALFRAME):
+            newRect.left += 19 # icon
+
+
+        # account for context sensitive help if set
+        if win.has_exstyle(win32defines.WS_EX_CONTEXTHELP) and not ( \
+            win.has_style(win32defines.WS_MAXIMIZEBOX) and \
+            win.has_style(win32defines.WS_MINIMIZEBOX)):
+
+            newRect.right -= 17
+
+            # there is a bigger gap if the minimize box is there
+            if win.has_style(win32defines.WS_MINIMIZEBOX) or \
+                win.has_style(win32defines.WS_MAXIMIZEBOX) or \
+                win.has_style(win32defines.WS_GROUP):
+                newRect.right -= 3
+
+            buttons.append('help')
+
+
+        # account for Maximize button (but skip if WS_GROUP is set
+        if win.has_style(win32defines.WS_MINIMIZEBOX) or \
+            win.has_style(win32defines.WS_MAXIMIZEBOX) or \
+            win.has_style(win32defines.WS_GROUP):
+
+            newRect.right -= 32
+            buttons.append('min')
+            buttons.append('max')
+
+        if buttons:
+            # space between first button and dialog edge
+            diff = 5
+
+            # space for each button
+            diff += len(buttons) * 16
+
+            # space between close and next button
+            if len(buttons) > 1:
+                diff += 2
+
+            # extra space between help and min buttons
+            if 'min' in buttons and 'help' in buttons:
+                diff += 4
+
+    return [(win.window_text(), newRect, win.font(), win32defines.DT_SINGLELINE), ]
+
+
+#==============================================================================
+def _StatusBarTruncInfo(win):
+    """Return truncation information specific to StatusBar controls"""
+    truncInfo = _WindowTruncInfo(win)
+    for i, (title, rect, font, flag) in enumerate(truncInfo):
+
+        rect.bottom -= win.VertBorderWidth
+        if i == 0:
+            rect.right -= win.HorizBorderWidth
+        else:
+            rect.right -= win.InterBorderWidth
+
+    return truncInfo
+
+#==============================================================================
+def _HeaderTruncInfo(win):
+    """Return truncation information specific to Header controls"""
+    truncInfo = _WindowTruncInfo(win)
+
+    for i, (title, rect, font, flag) in enumerate(truncInfo):
+        # only modify the header rectangle
+        rect.right -= 12
+
+    return truncInfo
+
+
+
+
+
+#==============================================================================
+def _WindowTruncInfo(win):
+    """Return Default truncation information"""
+    matchedItems = []
+
+    for i, title in enumerate(win.texts()):
+
+        # Use the client rects for rectangles
+        if i < len(win.client_rects()):
+            rect = win.client_rects()[i]
+        else:
+            # until we run out then just use the first 'main' client rectangle
+            rect = win.client_rects()[0]
+
+        # if we have fewer fonts than titles
+        if len(win.fonts())-1 < i:
+            font = win.font()
+        else:
+            font = win.fonts()[i]
+
+        # add the item
+        matchedItems.append(
+            (title, rect, font, win32defines.DT_SINGLELINE))
+
+    return matchedItems
+
+
+
+#==============================================================================
+_TruncInfo = {
+    "#32770" : _DialogTruncInfo,
+    "ComboBox" : _ComboBoxTruncInfo,
+    "ComboLBox" : _ComboLBoxTruncInfo,
+    "ListBox" : _ListBoxTruncInfo,
+    "Button" : _ButtonTruncInfo,
+    "CheckBox" : _CheckBoxTruncInfo,
+    "GroupBox" : _GroupBoxTruncInfo,
+    "RadioButton" : _RadioButtonTruncInfo,
+    "Edit": _EditTruncInfo,
+    "Static" : _StaticTruncInfo,
+
+#	"msctls_statusbar32" : StatusBarTruncInfo,
+#	"HSStatusBar" : StatusBarTruncInfo,
+#	"SysHeader32" : HeaderTruncInfo,
+
+#	"SysListView32" :  ListViewTruncInfo,
+    #"SysTreeView32" :
+}
+
+#==============================================================================
+def _GetTruncationInfo(win):
+    """helper function to hide non special windows"""
+    if win.friendly_class_name() in _TruncInfo:
+        return _TruncInfo[win.friendly_class_name()](win)
+    else:
+        return _WindowTruncInfo(win)
+
+
+