--- conflicted
+++ resolved
@@ -1,15 +1,20 @@
+from __future__ import unicode_literals
 from __future__ import print_function
-from __future__ import unicode_literals
-
+
+import time
 import re
+import ctypes
+import locale
+
+from .. import SendKeysCtypes as SendKeys
+from .. import six
+from .. import win32defines, win32structures, win32functions
+from ..timings import Timings
+from ..actionlogger import ActionLogger
 
 import comtypes
 import comtypes.client
 
-<<<<<<< HEAD
-from .. import base_wrapper
-from ..UIAElementInfo import _UIA_dll
-=======
 from .. import backend
 from ..base_wrapper import BaseWrapper
 from ..base_wrapper import BaseMeta
@@ -20,7 +25,6 @@
 from ..UIAElementInfo import UIAElementInfo
 from ..UIAElementInfo import _UIA_dll
 from ..UIAElementInfo import _iuia
->>>>>>> e9947535
 
 #region PATTERNS
 AutomationElement = comtypes.gen.UIAutomationClient.IUIAutomationElement
@@ -104,12 +108,8 @@
         return UIAWrapper
 
 #=========================================================================
-<<<<<<< HEAD
-class UIAWrapper(base_wrapper.BaseWrapper):
-=======
 @six.add_metaclass(UiaMeta)
 class UIAWrapper(BaseWrapper):
->>>>>>> e9947535
     """
     Default wrapper for User Interface Automation (UIA) controls.
 
@@ -168,10 +168,10 @@
         of a CheckBox is "Button" - but the friendly class is "CheckBox"
         """
         if self.friendlyclassname is None:
-            if self._elementInfo.controlType not in _known_control_types.keys():
-                self.friendlyclassname = str(self._elementInfo.controlType)
+            if self.element_info.controlType not in _known_control_types.keys():
+                self.friendlyclassname = str(self.element_info.controlType)
             else:
-                ControlType = _known_control_types[self._elementInfo.controlType]
+                ControlType = _known_control_types[self.element_info.controlType]
                 if (ControlType not in pywinauto_control_types.keys()) or (pywinauto_control_types[ControlType] is None):
                     self.friendlyclassname = ControlType
                 else:
@@ -181,19 +181,19 @@
     #-----------------------------------------------------------
     def IsKeyboardFocusable(self):
         "Return True if element can be focused with keyboard"
-        return self._elementInfo.element.CurrentIsKeyboardFocusable == 1
+        return self.element_info.element.CurrentIsKeyboardFocusable == 1
 
     #-----------------------------------------------------------
     def HasKeyboardFocus(self):
         "Return True if element is focused with keyboard"
-        return self._elementInfo.element.CurrentHasKeyboardFocus == 1
+        return self.element_info.element.CurrentHasKeyboardFocus == 1
 
     #-----------------------------------------------------------
     def set_focus(self):
         "Set the focus to this element"
         if self.IsKeyboardFocusable() and not self.HasKeyboardFocus():
             try:
-                self._elementInfo.element.SetFocus()
+                self.element_info.element.SetFocus()
             except comtypes.COMError as exc:
                 pass # TODO: add RuntimeWarning here
 
