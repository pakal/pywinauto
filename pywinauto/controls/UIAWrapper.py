--- conflicted
+++ resolved
@@ -38,13 +38,6 @@
 from ..timings import Timings
 from ..actionlogger import ActionLogger
 
-<<<<<<< HEAD
-import comtypes
-import comtypes.client
-from .. import uia_defines as uia_defs
-
-=======
->>>>>>> 9b313cd7
 from .. import backend
 from ..base_wrapper import BaseWrapper
 from ..base_wrapper import BaseMeta
@@ -56,7 +49,6 @@
 
 #region PATTERNS
 AutomationElement = IUIA().ui_automation_client.IUIAutomationElement
-
 DockPattern = IUIA().ui_automation_client.IUIAutomationDockPattern
 ExpandCollapsePattern = IUIA().ui_automation_client.IUIAutomationExpandCollapsePattern
 GridItemPattern = IUIA().ui_automation_client.IUIAutomationGridItemPattern
@@ -94,7 +86,7 @@
 _friendly_classes = {
     'Custom': None,
     'DataGrid': None,
-    'Document': None,
+    'Document': None, # TODO: this is RichTextBox
     'Group': 'GroupBox',
     'Hyperlink': None,
     'Image': None,
