# Copyright (C) 2016 Vasily Ryabov
# Copyright (C) 2016 airelil
# Copyright (C) 2010 Mark Mc Mahon
# All rights reserved.
#
# Redistribution and use in source and binary forms, with or without
# modification, are permitted provided that the following conditions are met:
#
# * Redistributions of source code must retain the above copyright notice, this
#   list of conditions and the following disclaimer.
#
# * Redistributions in binary form must reproduce the above copyright notice,
#   this list of conditions and the following disclaimer in the documentation
#   and/or other materials provided with the distribution.
#
# * Neither the name of pywinauto nor the names of its
#   contributors may be used to endorse or promote products derived from
#   this software without specific prior written permission.
#
# THIS SOFTWARE IS PROVIDED BY THE COPYRIGHT HOLDERS AND CONTRIBUTORS "AS IS"
# AND ANY EXPRESS OR IMPLIED WARRANTIES, INCLUDING, BUT NOT LIMITED TO, THE
# IMPLIED WARRANTIES OF MERCHANTABILITY AND FITNESS FOR A PARTICULAR PURPOSE ARE
# DISCLAIMED. IN NO EVENT SHALL THE COPYRIGHT HOLDER OR CONTRIBUTORS BE LIABLE
# FOR ANY DIRECT, INDIRECT, INCIDENTAL, SPECIAL, EXEMPLARY, OR CONSEQUENTIAL
# DAMAGES (INCLUDING, BUT NOT LIMITED TO, PROCUREMENT OF SUBSTITUTE GOODS OR
# SERVICES; LOSS OF USE, DATA, OR PROFITS; OR BUSINESS INTERRUPTION) HOWEVER
# CAUSED AND ON ANY THEORY OF LIABILITY, WHETHER IN CONTRACT, STRICT LIABILITY,
# OR TORT (INCLUDING NEGLIGENCE OR OTHERWISE) ARISING IN ANY WAY OUT OF THE USE
# OF THIS SOFTWARE, EVEN IF ADVISED OF THE POSSIBILITY OF SUCH DAMAGE.

"""
Wrap various UIA windows controls
"""
<<<<<<< HEAD
import pywinauto.uia_defines as uia_defs
=======
import pywinauto.six as six
from .. import uia_defines as uia_defs
>>>>>>> b431958a
from . import UIAWrapper
from ..uia_defines import IUIA


#====================================================================
class ButtonWrapper(UIAWrapper.UIAWrapper):

    """Wrap a UIA-compatible Button, CheckBox or RadioButton control"""

    control_types = [
        IUIA().UIA_dll.UIA_ButtonControlTypeId,
        IUIA().UIA_dll.UIA_CheckBoxControlTypeId,
        IUIA().UIA_dll.UIA_RadioButtonControlTypeId
        ]

    #-----------------------------------------------------------
    def __init__(self, hwnd):
        """Initialize the control"""
        super(ButtonWrapper, self).__init__(hwnd)

    #-----------------------------------------------------------
    def toggle(self):
        """
        An interface to Toggle method of the Toggle control pattern.
        
        Control supporting the Toggle pattern cycles through its 
        toggle states in the following order: 
        ToggleState_On, ToggleState_Off and, 
        if supported, ToggleState_Indeterminate
        
        Usually applied for the check box control.
        
        The radio button control does not implement IToggleProvider, 
        because it is not capable of cycling through its valid states.
        Toggle a state of a check box control. (Use 'select' method instead)
        Notice, a radio button control isn't supported by UIA.
        https://msdn.microsoft.com/en-us/library/windows/desktop/ee671290(v=vs.85).aspx
        """
        elem = self.element_info.element
        iface = uia_defs.get_elem_interface(elem, "Toggle")
        iface.Toggle()

        # Return itself so that action can be chained
        return self

    #-----------------------------------------------------------
    def get_toggle_state(self):
        """
        Get a toggle state of a check box control.

        The toggle state is represented by an integer
        0 - unchecked
        1 - checked
        2 - indeterminate

        The following constants are defined in the uia_defines module
        toggle_state_off = 0
        toggle_state_on = 1
        toggle_state_inderteminate = 2
        """
        elem = self.element_info.element
        iface = uia_defs.get_elem_interface(elem, "Toggle")
        return iface.CurrentToggleState

    #-----------------------------------------------------------
    def is_dialog(self):
        """Buttons are never dialogs so return False"""
        return False

    #-----------------------------------------------------------
    def click(self):
        """Click the Button control by using Invoke pattern"""
        self.invoke()

        # Return itself so that action can be chained
        return self

    #-----------------------------------------------------------
    def select(self):
        """
        An interface to Select method of the SelectionItem control pattern.

        Usually applied for a radio button control
        """
        elem = self.element_info.element
        iface = uia_defs.get_elem_interface(elem, "SelectionItem")
        iface.Select()

        # Return itself so that action can be chained
        return self
        
    #-----------------------------------------------------------
    def is_selected(self):
        """
        An interface to CurrentIsSelected method of the SelectionItem control pattern.

        Usually applied for a radio button control
        """
        elem = self.element_info.element
        iface = uia_defs.get_elem_interface(elem, "SelectionItem")
        return iface.CurrentIsSelected

#====================================================================
class ComboBoxWrapper(UIAWrapper.UIAWrapper):

    """Wrap a UIA CoboBox control"""

    control_types = [
        IUIA().UIA_dll.UIA_ComboBoxControlTypeId
        ]

    #-----------------------------------------------------------
    def __init__(self, hwnd):
        """Initialize the control"""
        super(ComboBoxWrapper, self).__init__(hwnd)

    #-----------------------------------------------------------
    def texts(self):
        """Return the text of the items in the combobox"""
        texts = []
        # ComboBox has to be expanded to populate a list of its children items
        try:
            self.expand()
            for c in self.children():
                texts.append(c.window_text())
        finally:
            # Make sure we collapse back in any case
            self.collapse()
        return texts

    def select(self, item):
        """
        Select the ComboBox item

        The item can be either a 0 based index of the item to select
        or it can be the string that you want to select
        """
        # ComboBox has to be expanded to populate a list of its children items
        self.expand()
        try:
            self._select(item)
        # TODO: do we need to handle ValueError/IndexError for a wrong index ?
        #except ValueError:
        #    raise  # re-raise the last exception
        finally:
            # Make sure we collapse back in any case
            self.collapse()
        return self

    #-----------------------------------------------------------
    # TODO: add selected_texts for a combobox with a multi-select support
    def selected_text(self):
        """
        Return the selected text or None
        
        Notice, that in case of multi-select it will be only the text from 
        a first selected item
        """
        selection = self.get_selection()
        if selection:
            return selection[0].name
        else:
            return None

    #-----------------------------------------------------------
    # TODO: add selected_indices for a combobox with multi-select support
    def selected_index(self):
        """Return the selected index"""
        # Go through all children and look for an index 
        # of an item with the same text.
        # Maybe there is another and more efficient way to do it
        selection = self.get_selection()
        if selection:
            for i, c in enumerate(self.children()):
                if c.window_text() == selection[0].name:
                    return i
        return None

    #-----------------------------------------------------------
    def item_count(self):
        """
        Return the number of items in the combobox
        
        The interface is kept mostly for a backward compatibility with
        the native ComboBox interface
        """
        return self.control_count()<|MERGE_RESOLUTION|>--- conflicted
+++ resolved
@@ -31,12 +31,7 @@
 """
 Wrap various UIA windows controls
 """
-<<<<<<< HEAD
-import pywinauto.uia_defines as uia_defs
-=======
-import pywinauto.six as six
 from .. import uia_defines as uia_defs
->>>>>>> b431958a
 from . import UIAWrapper
 from ..uia_defines import IUIA
 
