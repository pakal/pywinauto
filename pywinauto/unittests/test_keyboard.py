# -*- coding: latin-1 -*-
# GUI Application automation and testing library
# Copyright (C) 2006-2018 Mark Mc Mahon and Contributors
# https://github.com/pywinauto/pywinauto/graphs/contributors
# http://pywinauto.readthedocs.io/en/latest/credits.html
# All rights reserved.
#
# Redistribution and use in source and binary forms, with or without
# modification, are permitted provided that the following conditions are met:
#
# * Redistributions of source code must retain the above copyright notice, this
#   list of conditions and the following disclaimer.
#
# * Redistributions in binary form must reproduce the above copyright notice,
#   this list of conditions and the following disclaimer in the documentation
#   and/or other materials provided with the distribution.
#
# * Neither the name of pywinauto nor the names of its
#   contributors may be used to endorse or promote products derived from
#   this software without specific prior written permission.
#
# THIS SOFTWARE IS PROVIDED BY THE COPYRIGHT HOLDERS AND CONTRIBUTORS "AS IS"
# AND ANY EXPRESS OR IMPLIED WARRANTIES, INCLUDING, BUT NOT LIMITED TO, THE
# IMPLIED WARRANTIES OF MERCHANTABILITY AND FITNESS FOR A PARTICULAR PURPOSE ARE
# DISCLAIMED. IN NO EVENT SHALL THE COPYRIGHT HOLDER OR CONTRIBUTORS BE LIABLE
# FOR ANY DIRECT, INDIRECT, INCIDENTAL, SPECIAL, EXEMPLARY, OR CONSEQUENTIAL
# DAMAGES (INCLUDING, BUT NOT LIMITED TO, PROCUREMENT OF SUBSTITUTE GOODS OR
# SERVICES; LOSS OF USE, DATA, OR PROFITS; OR BUSINESS INTERRUPTION) HOWEVER
# CAUSED AND ON ANY THEORY OF LIABILITY, WHETHER IN CONTRACT, STRICT LIABILITY,
# OR TORT (INCLUDING NEGLIGENCE OR OTHERWISE) ARISING IN ANY WAY OUT OF THE USE
# OF THIS SOFTWARE, EVEN IF ADVISED OF THE POSSIBILITY OF SUCH DAMAGE.

"""Module containing tests for keyboard module"""

from __future__ import unicode_literals
from __future__ import print_function

import sys
import os
import unittest
import subprocess
import time
sys.path.append(".")
if sys.platform == 'win32':
<<<<<<< HEAD
    from pywinauto.keyboard import SendKeys, KeySequenceError
    from pywinauto.keyboard import KeyAction, PauseAction
=======
    from pywinauto.keyboard import send_keys, KeySequenceError
    from pywinauto.keyboard import KeyAction, VirtualKeyAction, PauseAction
>>>>>>> a2dbdc59
    from pywinauto.sysinfo import is_x64_Python, is_x64_OS
    from pywinauto.application import Application
else:
    from pywinauto import mouse
    from pywinauto.linux.keyboard import send_keys, KeySequenceError, KeyAction
    from pywinauto.linux import clipboard

def mfc_samples():
    mfc_samples_folder = os.path.join(
       os.path.dirname(__file__), r"..\..\apps\MFC_samples")
    if is_x64_Python():
        mfc_samples_folder = os.path.join(mfc_samples_folder, 'x64')
    return mfc_samples_folder

def _notepad_exe():
    if is_x64_Python() or not is_x64_OS():
        return r"C:\Windows\System32\notepad.exe"
    else:
        return r"C:\Windows\SysWOW64\notepad.exe"

def _test_app():
    test_folder = os.path.join(os.path.dirname
                               (os.path.dirname
                                (os.path.dirname
                                 (os.path.abspath(__file__)))),
                               r"apps/SendKeysTester")
    return os.path.join(test_folder, r"send_keys_test_app")

class SendKeysTests(unittest.TestCase):
    """Unit tests for the Sendkeys module"""

    def setUp(self):
        """Start the application set some data and ensure the application is in the state we want it."""
        if sys.platform == 'win32':
            self.app = Application()
            self.app.start(_notepad_exe())
            self.dlg = self.app.UntitledNotepad
            self.ctrl = self.dlg.Edit
        else:
            self.app = subprocess.Popen("exec " + _test_app(), shell=True)
            time.sleep(0.1)
            mouse.click(coords=(300, 300))
            time.sleep(0.1)

    def tearDown(self):
        """Close the application after tests"""
        if sys.platform == 'win32':
            try:
                self.dlg.close(0.1)
            except Exception: # TimeoutError:
                pass
            try:
                if self.app.Notepad["Do&n't Save"].exists():
                    self.app.Notepad["Do&n't Save"].click()
                    self.app.Notepad["Do&n't Save"].wait_not('visible')
            except Exception: # TimeoutError:
                pass
            finally:
                if self.dlg.exists(timeout=0.1):
                    self.app.kill()
        else:
            # call Popen.kill() on Linux since Application.kill() is not implemented yet
            self.app.kill()

    def receive_text(self):
        """Receive data from text field"""
        received = ' '
        if sys.platform == 'win32':
            received = self.ctrl.text_block()
        else:
            time.sleep(0.2)
            send_keys('^a')
            time.sleep(0.2)
            send_keys('^c')
            send_keys('{RIGHT}')
            received = clipboard.get_data()
        return received

    def __run_NormalCharacters_with_options(self, **args):
        """Make sure that sending any character in range """
        #unused var: missed = []
        for i in range(32, 127):

            # skip characters that must be escaped
            if chr(i) in '~!@#$%^&*()_+{}|:"<>? ':
                continue

            send_keys(chr(i), pause = .001, **args)
            received = self.receive_text()[-1]

            self.assertEqual(i, ord(received))

    # Space tests
    def testNormalWithSpaces(self):
        """Make sure that with spaces option works"""
        self.__run_NormalCharacters_with_options(with_spaces = True)

    def testNormalWithoutSpaces(self):
        """Make sure that with spaces option works"""
        self.__run_NormalCharacters_with_options(with_spaces = False)


    def testSpaceWithSpaces(self):
        """Make sure that with spaces option works"""
        send_keys(" \t \t ", pause = .001, with_spaces = True)
        received = self.receive_text()
        self.assertEqual("   ", received)

    def testSpaceWithoutSpaces(self):
        """Make sure that with spaces option works"""
        send_keys(" \t \t ", pause = .001, with_spaces = False)
        received = self.receive_text()
        self.assertEqual("", received)


    # Tab tests
    def testNormalWithTabs(self):
        """Make sure that with spaces option works"""
        self.__run_NormalCharacters_with_options(with_tabs = True)

    def testNormalWithoutTabs(self):
        """Make sure that with spaces option works"""
        self.__run_NormalCharacters_with_options(with_tabs = False)

    def testTabWithTabs(self):
        """Make sure that with spaces option works"""
        send_keys("\t \t \t", pause = .1, with_tabs = True)
        received = self.receive_text()
        self.assertEqual("\t\t\t", received)

    def testTabWithoutTabs(self):
        """Make sure that with spaces option works"""
        send_keys("\t a\t b\t", pause = .1, with_tabs = False)
        received = self.receive_text()
        self.assertEqual("ab", received)


    def testTab(self):
        """Make sure that with spaces option works"""
        send_keys("{TAB}  {TAB} ", pause = .3)
        received = self.receive_text()
        self.assertEqual("\t\t", received)


    # Newline tests
    def testNormalWithNewlines(self):
        """Make sure that with spaces option works"""
        self.__run_NormalCharacters_with_options(with_newlines = True)

    def testNormalWithoutNewlines(self):
        """Make sure that with_newlines option works"""
        self.__run_NormalCharacters_with_options(with_newlines = False)

    def testNewlinesWithNewlines(self):
        """Make sure that with_newlines option works"""
        send_keys("\t \t \t a~\tb\nc", pause = .5, with_newlines = True)
        received = self.receive_text()
        if sys.platform == 'win32':
            self.assertEqual("a\r\nb\r\nc", received)
        else:
            self.assertEqual("a\nb\nc", received)

    def testNewlinesWithoutNewlines(self):
        """"Make sure that with_newlines option works"""
        send_keys("\t \t \t\na", pause = .01, with_newlines = False)
        received = self.receive_text()
        self.assertEqual("a", received)


    #def testANSIExtendedCharacters(self):
    #    "Make sure that sending any character in range "
    #    #self.cmd = Application()
    #    #self.cmd.start("cmd.exe", create_new_console=True, wait_for_idle=False)
    #    ActionLogger().log('Preferred encoding: ' + locale.getpreferredencoding())
    #
    #    #os.system("chcp 850")
    #    matched = 0
    #    extended_chars = b"\x81\x82\x83\xa1\xe1\xff"
    #    for char in extended_chars:

    #        if six.PY3:
    #            c = str(char)
    #        else:
    #            c = char.decode(locale.getpreferredencoding()) #'cp850')
    #        send_keys(c, pause = .01)
    #        received = self.receive_text()[-1]

    #        if c == received:
    #            matched += 1
    #        else:
    #            print("expected %s, recieved %s"% (
    #                repr(c), repr(received)))

    #    self.assertEqual(matched, len(extended_chars))

    def testCharsThatMustBeEscaped(self):
        """Make sure that escaping characters works"""
        send_keys("{%}{^}{+}{(}{)}{{}{}}{~}")
        received = self.receive_text()
        self.assertEqual("%^+(){}~", received)

    def testIncorrectCases(self):
        """Make sure that incorrect key sequences raise an exception"""
        self.assertRaises(KeySequenceError, send_keys, "{ENTER")
        self.assertRaises(KeySequenceError, send_keys, "ENTER)")
        self.assertRaises(RuntimeError, send_keys, "%{Enterius}")
        self.assertRaises(KeySequenceError, send_keys, "{PAUSE small}")

        try:
            send_keys("{ENTER five}")
        except KeySequenceError as exc:
            self.assertEqual("invalid repetition count five", str(exc))

        try:
            send_keys("ENTER}")
        except KeySequenceError as exc:
            self.assertEqual("`}` should be preceeded by `{`", str(exc))

    def testKeyDescription(self):
        """Test KeyAction._"""
        self.assertEqual("<X>", str(KeyAction("X")))
        self.assertEqual("<Y down>", str(KeyAction("Y", up=False)))
        self.assertEqual("<Y up>", str(KeyAction("Y", down=False)))
        #self.assertEqual("<ENTER>", str(VirtualKeyAction(13))) # == "<VK_RETURN>" in Python 2.7 (TODO)
        if sys.platform == 'win32':
            self.assertEqual("<PAUSE 1.00>", str(PauseAction(1.0)))

    def testRepetition(self):
        """Make sure that repeated action works"""
        send_keys("{TAB 3}{PAUSE 0.5}{F 3}", pause = .3)
        received = self.receive_text()
        self.assertEqual("\t\t\tFFF", received)

    def testShiftModifier(self):
        """Make sure that Shift modifier works"""
        send_keys("+(a)")
        received = self.receive_text()
        self.assertEqual("A", received)

    if sys.platform != 'win32':
        def testAltModifier(self):
            """Make sure that alt modifier works"""
            clipboard.set_data('abc')
            # check alt via opening edit menu and paste text from clipboard
            time.sleep(0.3)
            send_keys('%(e)')
            time.sleep(0.3)
            send_keys('{ENTER}')
            received = self.receive_text()
            self.assertEqual('abc', received)


if sys.platform == 'win32':
    class SendKeysModifiersTests(unittest.TestCase):
        """Unit tests for the Sendkeys module (modifiers)"""

        def setUp(self):
            """Start the application and ensure it's in the state we want"""
            self.app = Application().start(os.path.join(mfc_samples(), u"CtrlTest.exe"))
            self.dlg = self.app.Control_Test_App

        def tearDown(self):
            """Close the application after tests"""
            try:
                self.dlg.close(0.5)
            except Exception:
                pass
            finally:
                self.app.kill()

        def testModifiersForFewChars(self):
            """Make sure that repeated action works"""
            send_keys("%(SC)", pause = .3)
            dlg = self.app.window(title='Using C++ Derived Class')
            dlg.wait('ready')
            dlg.Done.close_click()
            dlg.wait_not('visible')

            send_keys("%(H{LEFT}{UP}{ENTER})", pause = .3)
            dlg = self.app.window(title='Sample Dialog with spin controls')
            dlg.wait('ready')
            dlg.Done.close_click()
            dlg.wait_not('visible')


#====================================================================
if __name__ == "__main__":
    unittest.main()

    #import doctest
    #doctest.testmod()
<|MERGE_RESOLUTION|>--- conflicted
+++ resolved
@@ -1,342 +1,337 @@
-# -*- coding: latin-1 -*-
-# GUI Application automation and testing library
-# Copyright (C) 2006-2018 Mark Mc Mahon and Contributors
-# https://github.com/pywinauto/pywinauto/graphs/contributors
-# http://pywinauto.readthedocs.io/en/latest/credits.html
-# All rights reserved.
-#
-# Redistribution and use in source and binary forms, with or without
-# modification, are permitted provided that the following conditions are met:
-#
-# * Redistributions of source code must retain the above copyright notice, this
-#   list of conditions and the following disclaimer.
-#
-# * Redistributions in binary form must reproduce the above copyright notice,
-#   this list of conditions and the following disclaimer in the documentation
-#   and/or other materials provided with the distribution.
-#
-# * Neither the name of pywinauto nor the names of its
-#   contributors may be used to endorse or promote products derived from
-#   this software without specific prior written permission.
-#
-# THIS SOFTWARE IS PROVIDED BY THE COPYRIGHT HOLDERS AND CONTRIBUTORS "AS IS"
-# AND ANY EXPRESS OR IMPLIED WARRANTIES, INCLUDING, BUT NOT LIMITED TO, THE
-# IMPLIED WARRANTIES OF MERCHANTABILITY AND FITNESS FOR A PARTICULAR PURPOSE ARE
-# DISCLAIMED. IN NO EVENT SHALL THE COPYRIGHT HOLDER OR CONTRIBUTORS BE LIABLE
-# FOR ANY DIRECT, INDIRECT, INCIDENTAL, SPECIAL, EXEMPLARY, OR CONSEQUENTIAL
-# DAMAGES (INCLUDING, BUT NOT LIMITED TO, PROCUREMENT OF SUBSTITUTE GOODS OR
-# SERVICES; LOSS OF USE, DATA, OR PROFITS; OR BUSINESS INTERRUPTION) HOWEVER
-# CAUSED AND ON ANY THEORY OF LIABILITY, WHETHER IN CONTRACT, STRICT LIABILITY,
-# OR TORT (INCLUDING NEGLIGENCE OR OTHERWISE) ARISING IN ANY WAY OUT OF THE USE
-# OF THIS SOFTWARE, EVEN IF ADVISED OF THE POSSIBILITY OF SUCH DAMAGE.
-
-"""Module containing tests for keyboard module"""
-
-from __future__ import unicode_literals
-from __future__ import print_function
-
-import sys
-import os
-import unittest
-import subprocess
-import time
-sys.path.append(".")
-if sys.platform == 'win32':
-<<<<<<< HEAD
-    from pywinauto.keyboard import SendKeys, KeySequenceError
-    from pywinauto.keyboard import KeyAction, PauseAction
-=======
-    from pywinauto.keyboard import send_keys, KeySequenceError
-    from pywinauto.keyboard import KeyAction, VirtualKeyAction, PauseAction
->>>>>>> a2dbdc59
-    from pywinauto.sysinfo import is_x64_Python, is_x64_OS
-    from pywinauto.application import Application
-else:
-    from pywinauto import mouse
-    from pywinauto.linux.keyboard import send_keys, KeySequenceError, KeyAction
-    from pywinauto.linux import clipboard
-
-def mfc_samples():
-    mfc_samples_folder = os.path.join(
-       os.path.dirname(__file__), r"..\..\apps\MFC_samples")
-    if is_x64_Python():
-        mfc_samples_folder = os.path.join(mfc_samples_folder, 'x64')
-    return mfc_samples_folder
-
-def _notepad_exe():
-    if is_x64_Python() or not is_x64_OS():
-        return r"C:\Windows\System32\notepad.exe"
-    else:
-        return r"C:\Windows\SysWOW64\notepad.exe"
-
-def _test_app():
-    test_folder = os.path.join(os.path.dirname
-                               (os.path.dirname
-                                (os.path.dirname
-                                 (os.path.abspath(__file__)))),
-                               r"apps/SendKeysTester")
-    return os.path.join(test_folder, r"send_keys_test_app")
-
-class SendKeysTests(unittest.TestCase):
-    """Unit tests for the Sendkeys module"""
-
-    def setUp(self):
-        """Start the application set some data and ensure the application is in the state we want it."""
-        if sys.platform == 'win32':
-            self.app = Application()
-            self.app.start(_notepad_exe())
-            self.dlg = self.app.UntitledNotepad
-            self.ctrl = self.dlg.Edit
-        else:
-            self.app = subprocess.Popen("exec " + _test_app(), shell=True)
-            time.sleep(0.1)
-            mouse.click(coords=(300, 300))
-            time.sleep(0.1)
-
-    def tearDown(self):
-        """Close the application after tests"""
-        if sys.platform == 'win32':
-            try:
-                self.dlg.close(0.1)
-            except Exception: # TimeoutError:
-                pass
-            try:
-                if self.app.Notepad["Do&n't Save"].exists():
-                    self.app.Notepad["Do&n't Save"].click()
-                    self.app.Notepad["Do&n't Save"].wait_not('visible')
-            except Exception: # TimeoutError:
-                pass
-            finally:
-                if self.dlg.exists(timeout=0.1):
-                    self.app.kill()
-        else:
-            # call Popen.kill() on Linux since Application.kill() is not implemented yet
-            self.app.kill()
-
-    def receive_text(self):
-        """Receive data from text field"""
-        received = ' '
-        if sys.platform == 'win32':
-            received = self.ctrl.text_block()
-        else:
-            time.sleep(0.2)
-            send_keys('^a')
-            time.sleep(0.2)
-            send_keys('^c')
-            send_keys('{RIGHT}')
-            received = clipboard.get_data()
-        return received
-
-    def __run_NormalCharacters_with_options(self, **args):
-        """Make sure that sending any character in range """
-        #unused var: missed = []
-        for i in range(32, 127):
-
-            # skip characters that must be escaped
-            if chr(i) in '~!@#$%^&*()_+{}|:"<>? ':
-                continue
-
-            send_keys(chr(i), pause = .001, **args)
-            received = self.receive_text()[-1]
-
-            self.assertEqual(i, ord(received))
-
-    # Space tests
-    def testNormalWithSpaces(self):
-        """Make sure that with spaces option works"""
-        self.__run_NormalCharacters_with_options(with_spaces = True)
-
-    def testNormalWithoutSpaces(self):
-        """Make sure that with spaces option works"""
-        self.__run_NormalCharacters_with_options(with_spaces = False)
-
-
-    def testSpaceWithSpaces(self):
-        """Make sure that with spaces option works"""
-        send_keys(" \t \t ", pause = .001, with_spaces = True)
-        received = self.receive_text()
-        self.assertEqual("   ", received)
-
-    def testSpaceWithoutSpaces(self):
-        """Make sure that with spaces option works"""
-        send_keys(" \t \t ", pause = .001, with_spaces = False)
-        received = self.receive_text()
-        self.assertEqual("", received)
-
-
-    # Tab tests
-    def testNormalWithTabs(self):
-        """Make sure that with spaces option works"""
-        self.__run_NormalCharacters_with_options(with_tabs = True)
-
-    def testNormalWithoutTabs(self):
-        """Make sure that with spaces option works"""
-        self.__run_NormalCharacters_with_options(with_tabs = False)
-
-    def testTabWithTabs(self):
-        """Make sure that with spaces option works"""
-        send_keys("\t \t \t", pause = .1, with_tabs = True)
-        received = self.receive_text()
-        self.assertEqual("\t\t\t", received)
-
-    def testTabWithoutTabs(self):
-        """Make sure that with spaces option works"""
-        send_keys("\t a\t b\t", pause = .1, with_tabs = False)
-        received = self.receive_text()
-        self.assertEqual("ab", received)
-
-
-    def testTab(self):
-        """Make sure that with spaces option works"""
-        send_keys("{TAB}  {TAB} ", pause = .3)
-        received = self.receive_text()
-        self.assertEqual("\t\t", received)
-
-
-    # Newline tests
-    def testNormalWithNewlines(self):
-        """Make sure that with spaces option works"""
-        self.__run_NormalCharacters_with_options(with_newlines = True)
-
-    def testNormalWithoutNewlines(self):
-        """Make sure that with_newlines option works"""
-        self.__run_NormalCharacters_with_options(with_newlines = False)
-
-    def testNewlinesWithNewlines(self):
-        """Make sure that with_newlines option works"""
-        send_keys("\t \t \t a~\tb\nc", pause = .5, with_newlines = True)
-        received = self.receive_text()
-        if sys.platform == 'win32':
-            self.assertEqual("a\r\nb\r\nc", received)
-        else:
-            self.assertEqual("a\nb\nc", received)
-
-    def testNewlinesWithoutNewlines(self):
-        """"Make sure that with_newlines option works"""
-        send_keys("\t \t \t\na", pause = .01, with_newlines = False)
-        received = self.receive_text()
-        self.assertEqual("a", received)
-
-
-    #def testANSIExtendedCharacters(self):
-    #    "Make sure that sending any character in range "
-    #    #self.cmd = Application()
-    #    #self.cmd.start("cmd.exe", create_new_console=True, wait_for_idle=False)
-    #    ActionLogger().log('Preferred encoding: ' + locale.getpreferredencoding())
-    #
-    #    #os.system("chcp 850")
-    #    matched = 0
-    #    extended_chars = b"\x81\x82\x83\xa1\xe1\xff"
-    #    for char in extended_chars:
-
-    #        if six.PY3:
-    #            c = str(char)
-    #        else:
-    #            c = char.decode(locale.getpreferredencoding()) #'cp850')
-    #        send_keys(c, pause = .01)
-    #        received = self.receive_text()[-1]
-
-    #        if c == received:
-    #            matched += 1
-    #        else:
-    #            print("expected %s, recieved %s"% (
-    #                repr(c), repr(received)))
-
-    #    self.assertEqual(matched, len(extended_chars))
-
-    def testCharsThatMustBeEscaped(self):
-        """Make sure that escaping characters works"""
-        send_keys("{%}{^}{+}{(}{)}{{}{}}{~}")
-        received = self.receive_text()
-        self.assertEqual("%^+(){}~", received)
-
-    def testIncorrectCases(self):
-        """Make sure that incorrect key sequences raise an exception"""
-        self.assertRaises(KeySequenceError, send_keys, "{ENTER")
-        self.assertRaises(KeySequenceError, send_keys, "ENTER)")
-        self.assertRaises(RuntimeError, send_keys, "%{Enterius}")
-        self.assertRaises(KeySequenceError, send_keys, "{PAUSE small}")
-
-        try:
-            send_keys("{ENTER five}")
-        except KeySequenceError as exc:
-            self.assertEqual("invalid repetition count five", str(exc))
-
-        try:
-            send_keys("ENTER}")
-        except KeySequenceError as exc:
-            self.assertEqual("`}` should be preceeded by `{`", str(exc))
-
-    def testKeyDescription(self):
-        """Test KeyAction._"""
-        self.assertEqual("<X>", str(KeyAction("X")))
-        self.assertEqual("<Y down>", str(KeyAction("Y", up=False)))
-        self.assertEqual("<Y up>", str(KeyAction("Y", down=False)))
-        #self.assertEqual("<ENTER>", str(VirtualKeyAction(13))) # == "<VK_RETURN>" in Python 2.7 (TODO)
-        if sys.platform == 'win32':
-            self.assertEqual("<PAUSE 1.00>", str(PauseAction(1.0)))
-
-    def testRepetition(self):
-        """Make sure that repeated action works"""
-        send_keys("{TAB 3}{PAUSE 0.5}{F 3}", pause = .3)
-        received = self.receive_text()
-        self.assertEqual("\t\t\tFFF", received)
-
-    def testShiftModifier(self):
-        """Make sure that Shift modifier works"""
-        send_keys("+(a)")
-        received = self.receive_text()
-        self.assertEqual("A", received)
-
-    if sys.platform != 'win32':
-        def testAltModifier(self):
-            """Make sure that alt modifier works"""
-            clipboard.set_data('abc')
-            # check alt via opening edit menu and paste text from clipboard
-            time.sleep(0.3)
-            send_keys('%(e)')
-            time.sleep(0.3)
-            send_keys('{ENTER}')
-            received = self.receive_text()
-            self.assertEqual('abc', received)
-
-
-if sys.platform == 'win32':
-    class SendKeysModifiersTests(unittest.TestCase):
-        """Unit tests for the Sendkeys module (modifiers)"""
-
-        def setUp(self):
-            """Start the application and ensure it's in the state we want"""
-            self.app = Application().start(os.path.join(mfc_samples(), u"CtrlTest.exe"))
-            self.dlg = self.app.Control_Test_App
-
-        def tearDown(self):
-            """Close the application after tests"""
-            try:
-                self.dlg.close(0.5)
-            except Exception:
-                pass
-            finally:
-                self.app.kill()
-
-        def testModifiersForFewChars(self):
-            """Make sure that repeated action works"""
-            send_keys("%(SC)", pause = .3)
-            dlg = self.app.window(title='Using C++ Derived Class')
-            dlg.wait('ready')
-            dlg.Done.close_click()
-            dlg.wait_not('visible')
-
-            send_keys("%(H{LEFT}{UP}{ENTER})", pause = .3)
-            dlg = self.app.window(title='Sample Dialog with spin controls')
-            dlg.wait('ready')
-            dlg.Done.close_click()
-            dlg.wait_not('visible')
-
-
-#====================================================================
-if __name__ == "__main__":
-    unittest.main()
-
-    #import doctest
-    #doctest.testmod()
+# -*- coding: latin-1 -*-
+# GUI Application automation and testing library
+# Copyright (C) 2006-2018 Mark Mc Mahon and Contributors
+# https://github.com/pywinauto/pywinauto/graphs/contributors
+# http://pywinauto.readthedocs.io/en/latest/credits.html
+# All rights reserved.
+#
+# Redistribution and use in source and binary forms, with or without
+# modification, are permitted provided that the following conditions are met:
+#
+# * Redistributions of source code must retain the above copyright notice, this
+#   list of conditions and the following disclaimer.
+#
+# * Redistributions in binary form must reproduce the above copyright notice,
+#   this list of conditions and the following disclaimer in the documentation
+#   and/or other materials provided with the distribution.
+#
+# * Neither the name of pywinauto nor the names of its
+#   contributors may be used to endorse or promote products derived from
+#   this software without specific prior written permission.
+#
+# THIS SOFTWARE IS PROVIDED BY THE COPYRIGHT HOLDERS AND CONTRIBUTORS "AS IS"
+# AND ANY EXPRESS OR IMPLIED WARRANTIES, INCLUDING, BUT NOT LIMITED TO, THE
+# IMPLIED WARRANTIES OF MERCHANTABILITY AND FITNESS FOR A PARTICULAR PURPOSE ARE
+# DISCLAIMED. IN NO EVENT SHALL THE COPYRIGHT HOLDER OR CONTRIBUTORS BE LIABLE
+# FOR ANY DIRECT, INDIRECT, INCIDENTAL, SPECIAL, EXEMPLARY, OR CONSEQUENTIAL
+# DAMAGES (INCLUDING, BUT NOT LIMITED TO, PROCUREMENT OF SUBSTITUTE GOODS OR
+# SERVICES; LOSS OF USE, DATA, OR PROFITS; OR BUSINESS INTERRUPTION) HOWEVER
+# CAUSED AND ON ANY THEORY OF LIABILITY, WHETHER IN CONTRACT, STRICT LIABILITY,
+# OR TORT (INCLUDING NEGLIGENCE OR OTHERWISE) ARISING IN ANY WAY OUT OF THE USE
+# OF THIS SOFTWARE, EVEN IF ADVISED OF THE POSSIBILITY OF SUCH DAMAGE.
+
+"""Module containing tests for keyboard module"""
+
+from __future__ import unicode_literals
+from __future__ import print_function
+
+import sys
+import os
+import unittest
+import subprocess
+import time
+sys.path.append(".")
+if sys.platform == 'win32':
+    from pywinauto.keyboard import send_keys, KeySequenceError
+    from pywinauto.keyboard import KeyAction, VirtualKeyAction, PauseAction
+    from pywinauto.sysinfo import is_x64_Python, is_x64_OS
+    from pywinauto.application import Application
+else:
+    from pywinauto import mouse
+    from pywinauto.linux.keyboard import send_keys, KeySequenceError, KeyAction
+    from pywinauto.linux import clipboard
+
+def mfc_samples():
+    mfc_samples_folder = os.path.join(
+       os.path.dirname(__file__), r"..\..\apps\MFC_samples")
+    if is_x64_Python():
+        mfc_samples_folder = os.path.join(mfc_samples_folder, 'x64')
+    return mfc_samples_folder
+
+def _notepad_exe():
+    if is_x64_Python() or not is_x64_OS():
+        return r"C:\Windows\System32\notepad.exe"
+    else:
+        return r"C:\Windows\SysWOW64\notepad.exe"
+
+def _test_app():
+    test_folder = os.path.join(os.path.dirname
+                               (os.path.dirname
+                                (os.path.dirname
+                                 (os.path.abspath(__file__)))),
+                               r"apps/SendKeysTester")
+    return os.path.join(test_folder, r"send_keys_test_app")
+
+class SendKeysTests(unittest.TestCase):
+    """Unit tests for the Sendkeys module"""
+
+    def setUp(self):
+        """Start the application set some data and ensure the application is in the state we want it."""
+        if sys.platform == 'win32':
+            self.app = Application()
+            self.app.start(_notepad_exe())
+            self.dlg = self.app.UntitledNotepad
+            self.ctrl = self.dlg.Edit
+        else:
+            self.app = subprocess.Popen("exec " + _test_app(), shell=True)
+            time.sleep(0.1)
+            mouse.click(coords=(300, 300))
+            time.sleep(0.1)
+
+    def tearDown(self):
+        """Close the application after tests"""
+        if sys.platform == 'win32':
+            try:
+                self.dlg.close(0.1)
+            except Exception: # TimeoutError:
+                pass
+            try:
+                if self.app.Notepad["Do&n't Save"].exists():
+                    self.app.Notepad["Do&n't Save"].click()
+                    self.app.Notepad["Do&n't Save"].wait_not('visible')
+            except Exception: # TimeoutError:
+                pass
+            finally:
+                if self.dlg.exists(timeout=0.1):
+                    self.app.kill()
+        else:
+            # call Popen.kill() on Linux since Application.kill() is not implemented yet
+            self.app.kill()
+
+    def receive_text(self):
+        """Receive data from text field"""
+        received = ' '
+        if sys.platform == 'win32':
+            received = self.ctrl.text_block()
+        else:
+            time.sleep(0.2)
+            send_keys('^a')
+            time.sleep(0.2)
+            send_keys('^c')
+            send_keys('{RIGHT}')
+            received = clipboard.get_data()
+        return received
+
+    def __run_NormalCharacters_with_options(self, **args):
+        """Make sure that sending any character in range """
+        #unused var: missed = []
+        for i in range(32, 127):
+
+            # skip characters that must be escaped
+            if chr(i) in '~!@#$%^&*()_+{}|:"<>? ':
+                continue
+
+            send_keys(chr(i), pause = .001, **args)
+            received = self.receive_text()[-1]
+
+            self.assertEqual(i, ord(received))
+
+    # Space tests
+    def testNormalWithSpaces(self):
+        """Make sure that with spaces option works"""
+        self.__run_NormalCharacters_with_options(with_spaces = True)
+
+    def testNormalWithoutSpaces(self):
+        """Make sure that with spaces option works"""
+        self.__run_NormalCharacters_with_options(with_spaces = False)
+
+
+    def testSpaceWithSpaces(self):
+        """Make sure that with spaces option works"""
+        send_keys(" \t \t ", pause = .001, with_spaces = True)
+        received = self.receive_text()
+        self.assertEqual("   ", received)
+
+    def testSpaceWithoutSpaces(self):
+        """Make sure that with spaces option works"""
+        send_keys(" \t \t ", pause = .001, with_spaces = False)
+        received = self.receive_text()
+        self.assertEqual("", received)
+
+
+    # Tab tests
+    def testNormalWithTabs(self):
+        """Make sure that with spaces option works"""
+        self.__run_NormalCharacters_with_options(with_tabs = True)
+
+    def testNormalWithoutTabs(self):
+        """Make sure that with spaces option works"""
+        self.__run_NormalCharacters_with_options(with_tabs = False)
+
+    def testTabWithTabs(self):
+        """Make sure that with spaces option works"""
+        send_keys("\t \t \t", pause = .1, with_tabs = True)
+        received = self.receive_text()
+        self.assertEqual("\t\t\t", received)
+
+    def testTabWithoutTabs(self):
+        """Make sure that with spaces option works"""
+        send_keys("\t a\t b\t", pause = .1, with_tabs = False)
+        received = self.receive_text()
+        self.assertEqual("ab", received)
+
+
+    def testTab(self):
+        """Make sure that with spaces option works"""
+        send_keys("{TAB}  {TAB} ", pause = .3)
+        received = self.receive_text()
+        self.assertEqual("\t\t", received)
+
+
+    # Newline tests
+    def testNormalWithNewlines(self):
+        """Make sure that with spaces option works"""
+        self.__run_NormalCharacters_with_options(with_newlines = True)
+
+    def testNormalWithoutNewlines(self):
+        """Make sure that with_newlines option works"""
+        self.__run_NormalCharacters_with_options(with_newlines = False)
+
+    def testNewlinesWithNewlines(self):
+        """Make sure that with_newlines option works"""
+        send_keys("\t \t \t a~\tb\nc", pause = .5, with_newlines = True)
+        received = self.receive_text()
+        if sys.platform == 'win32':
+            self.assertEqual("a\r\nb\r\nc", received)
+        else:
+            self.assertEqual("a\nb\nc", received)
+
+    def testNewlinesWithoutNewlines(self):
+        """"Make sure that with_newlines option works"""
+        send_keys("\t \t \t\na", pause = .01, with_newlines = False)
+        received = self.receive_text()
+        self.assertEqual("a", received)
+
+
+    #def testANSIExtendedCharacters(self):
+    #    "Make sure that sending any character in range "
+    #    #self.cmd = Application()
+    #    #self.cmd.start("cmd.exe", create_new_console=True, wait_for_idle=False)
+    #    ActionLogger().log('Preferred encoding: ' + locale.getpreferredencoding())
+    #
+    #    #os.system("chcp 850")
+    #    matched = 0
+    #    extended_chars = b"\x81\x82\x83\xa1\xe1\xff"
+    #    for char in extended_chars:
+
+    #        if six.PY3:
+    #            c = str(char)
+    #        else:
+    #            c = char.decode(locale.getpreferredencoding()) #'cp850')
+    #        send_keys(c, pause = .01)
+    #        received = self.receive_text()[-1]
+
+    #        if c == received:
+    #            matched += 1
+    #        else:
+    #            print("expected %s, recieved %s"% (
+    #                repr(c), repr(received)))
+
+    #    self.assertEqual(matched, len(extended_chars))
+
+    def testCharsThatMustBeEscaped(self):
+        """Make sure that escaping characters works"""
+        send_keys("{%}{^}{+}{(}{)}{{}{}}{~}")
+        received = self.receive_text()
+        self.assertEqual("%^+(){}~", received)
+
+    def testIncorrectCases(self):
+        """Make sure that incorrect key sequences raise an exception"""
+        self.assertRaises(KeySequenceError, send_keys, "{ENTER")
+        self.assertRaises(KeySequenceError, send_keys, "ENTER)")
+        self.assertRaises(RuntimeError, send_keys, "%{Enterius}")
+        self.assertRaises(KeySequenceError, send_keys, "{PAUSE small}")
+
+        try:
+            send_keys("{ENTER five}")
+        except KeySequenceError as exc:
+            self.assertEqual("invalid repetition count five", str(exc))
+
+        try:
+            send_keys("ENTER}")
+        except KeySequenceError as exc:
+            self.assertEqual("`}` should be preceeded by `{`", str(exc))
+
+    def testKeyDescription(self):
+        """Test KeyAction._"""
+        self.assertEqual("<X>", str(KeyAction("X")))
+        self.assertEqual("<Y down>", str(KeyAction("Y", up=False)))
+        self.assertEqual("<Y up>", str(KeyAction("Y", down=False)))
+        #self.assertEqual("<ENTER>", str(VirtualKeyAction(13))) # == "<VK_RETURN>" in Python 2.7 (TODO)
+        if sys.platform == 'win32':
+            self.assertEqual("<PAUSE 1.00>", str(PauseAction(1.0)))
+
+    def testRepetition(self):
+        """Make sure that repeated action works"""
+        send_keys("{TAB 3}{PAUSE 0.5}{F 3}", pause = .3)
+        received = self.receive_text()
+        self.assertEqual("\t\t\tFFF", received)
+
+    def testShiftModifier(self):
+        """Make sure that Shift modifier works"""
+        send_keys("+(a)")
+        received = self.receive_text()
+        self.assertEqual("A", received)
+
+    if sys.platform != 'win32':
+        def testAltModifier(self):
+            """Make sure that alt modifier works"""
+            clipboard.set_data('abc')
+            # check alt via opening edit menu and paste text from clipboard
+            time.sleep(0.3)
+            send_keys('%(e)')
+            time.sleep(0.3)
+            send_keys('{ENTER}')
+            received = self.receive_text()
+            self.assertEqual('abc', received)
+
+
+if sys.platform == 'win32':
+    class SendKeysModifiersTests(unittest.TestCase):
+        """Unit tests for the Sendkeys module (modifiers)"""
+
+        def setUp(self):
+            """Start the application and ensure it's in the state we want"""
+            self.app = Application().start(os.path.join(mfc_samples(), u"CtrlTest.exe"))
+            self.dlg = self.app.Control_Test_App
+
+        def tearDown(self):
+            """Close the application after tests"""
+            try:
+                self.dlg.close(0.5)
+            except Exception:
+                pass
+            finally:
+                self.app.kill()
+
+        def testModifiersForFewChars(self):
+            """Make sure that repeated action works"""
+            send_keys("%(SC)", pause = .3)
+            dlg = self.app.window(title='Using C++ Derived Class')
+            dlg.wait('ready')
+            dlg.Done.close_click()
+            dlg.wait_not('visible')
+
+            send_keys("%(H{LEFT}{UP}{ENTER})", pause = .3)
+            dlg = self.app.window(title='Sample Dialog with spin controls')
+            dlg.wait('ready')
+            dlg.Done.close_click()
+            dlg.wait_not('visible')
+
+
+#====================================================================
+if __name__ == "__main__":
+    unittest.main()
+
+    #import doctest
+    #doctest.testmod()