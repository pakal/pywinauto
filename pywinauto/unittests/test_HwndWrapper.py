--- conflicted
+++ resolved
@@ -48,11 +48,8 @@
 from pywinauto.timings import Timings, TimeoutError
 from pywinauto import clipboard
 from pywinauto import backend
-<<<<<<< HEAD
 from pywinauto.base_wrapper import ElementNotEnabled, ElementNotVisible
-=======
 from pywinauto import findbestmatch
->>>>>>> 49d52220
 
 
 mfc_samples_folder = os.path.join(
