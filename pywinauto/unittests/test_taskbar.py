# unit tests for taskbar module
# Copyright (C) 2015 Intel Corporation
#
# This library is free software; you can redistribute it and/or
# modify it under the terms of the GNU Lesser General Public License
# as published by the Free Software Foundation; either version 2.1
# of the License, or (at your option) any later version.
#
# This library is distributed in the hope that it will be useful,
# but WITHOUT ANY WARRANTY; without even the implied warranty of
# MERCHANTABILITY or FITNESS FOR A PARTICULAR PURPOSE.
# See the GNU Lesser General Public License for more details.
#
# You should have received a copy of the GNU Lesser General Public
# License along with this library; if not, write to the
#    Free Software Foundation, Inc.,
#    59 Temple Place,
#    Suite 330,
#    Boston, MA 02111-1307 USA

"Tests for taskbar.py"

import unittest
import sys
import time
import os
sys.path.append(".")
from pywinauto import taskbar, \
                      findwindows
from pywinauto.application import Application, \
                                  ProcessNotFoundError, \
                                  WindowSpecification
from pywinauto.sysinfo import is_x64_Python, \
                              is_x64_OS
from pywinauto import win32defines
from pywinauto.timings import WaitUntil
import pywinauto.actionlogger

#pywinauto.actionlogger.enable()
mfc_samples_folder = os.path.join(
   os.path.dirname(__file__), r"..\..\apps\MFC_samples")
if is_x64_Python():
    mfc_samples_folder = os.path.join(mfc_samples_folder, 'x64')

_ready_timeout = 30
_retry_interval = 0.5
def _toggle_notification_area_icons(show_all=True, debug_img=None):
    """
    A helper function to change 'Show All Icons' settings.
    On a succesful execution the function returns an original
    state of 'Show All Icons' checkbox.

    The helper works only for an "English" version of Windows,
    on non-english versions of Windows the 'Notification Area Icons'
    window should be accessed with a localized title"
    """

    app = Application()
    starter = app.start(r'explorer.exe')
    class_name = 'CabinetWClass'

    def _cabinetwclass_exist():
        "Verify if at least one active 'CabinetWClass' window is created"
        l = findwindows.find_windows(active_only=True, class_name=class_name)
        return (len(l) > 0)

    WaitUntil(_ready_timeout, _retry_interval, _cabinetwclass_exist)
    handle = findwindows.find_windows(active_only=True,
                                      class_name=class_name)[-1].handle
    window = WindowSpecification({'handle': handle, })
    explorer = Application().Connect(process=window.ProcessID())
    cur_state = None

    try:
        # Go to "Control Panel -> Notification Area Icons"
        window.Wait("ready", timeout=_ready_timeout)
        window.AddressBandRoot.ClickInput()
        window.TypeKeys(
                    r'control /name Microsoft.NotificationAreaIcons',
                    with_spaces=True,
                    set_foreground=True)
        # Send 'ENTER' separately, this is to make sure 
        # the window focus hasn't accidentally been lost
        window.TypeKeys(
                    '{ENTER}',
                    with_spaces=True,
                    set_foreground=True)
        explorer.WaitCPUUsageLower(threshold=5, timeout=_ready_timeout)

        # Get the new opened applet
        notif_area = explorer.Window_(title="Notification Area Icons",
                                      class_name=class_name)
        notif_area.Wait("ready", timeout=_ready_timeout)
        cur_state = notif_area.CheckBox.GetCheckState()

        # toggle the checkbox if it differs and close the applet
        if bool(cur_state) != show_all:
            notif_area.CheckBox.ClickInput()
        notif_area.Ok.ClickInput()
        explorer.WaitCPUUsageLower(threshold=5, timeout=_ready_timeout)

    except Exception as e:
        if debug_img:
            from PIL import ImageGrab
            ImageGrab.grab().save("%s.jpg" % (debug_img), "JPEG")
        l = pywinauto.actionlogger.ActionLogger()
        l.log("RuntimeError in _toggle_notification_area_icons")
        raise e

    finally:
        # close the explorer window
        window.Close()

    return cur_state

def _wait_minimized(dlg):
    '''
    A helper function to verify that the specified dialog is minimized.
    Basically, WaitNot('visible', timeout=30) would work too, just
    wanted to make sure the dlg is really got to the 'minimized' state
    because we test hiding the window to the tray
    '''
    
    WaitUntil(
        timeout = _ready_timeout, 
        retry_interval = _retry_interval,
        func = lambda: (dlg.GetShowState() == win32defines.SW_SHOWMINIMIZED))
    return True

class TaskbarTestCases(unittest.TestCase):
    "Unit tests for the taskbar"

    def setUp(self):
        """Start the application set some data and ensure the application
        is in the state we want it."""
        self.tm = _ready_timeout
        app = Application()
        app.start(os.path.join(mfc_samples_folder, u"TrayMenu.exe"))
        self.app = app
        self.dlg = app.top_window_()
        self.dlg.Wait('ready', timeout=self.tm)

    def tearDown(self):
        "Close the application after tests"
        self.dlg.SendMessage(win32defines.WM_CLOSE)
        self.dlg.WaitNot('ready')

<<<<<<< HEAD
        # cleanup additional unclosed sampleapp
        if self.app2:
            l = pywinauto.actionlogger.ActionLogger()
            l.log("Cleanup unclosed sample app")
            self.app2.Close()
=======
        # cleanup additional unclosed sampleapps
        l = pywinauto.actionlogger.ActionLogger()
        try:
            for i in range(2):
                l.log("Look for unclosed sample apps")
                app = Application()
                app.connect(path="TrayMenu.exe")
                l.log("Forse closing a leftover app: {0}".format(app))
                app.kill_()
        except(ProcessNotFoundError):
            l.log("No more leftovers. All good.")
            pass

>>>>>>> 1a7051ec

    def testTaskbar(self):
        # just make sure it's found
        taskbar.TaskBar.Wait('visible', timeout=self.tm)

    '''
    def testStartButton(self): # TODO: fix it for AppVeyor
        taskbar.StartButton.ClickInput()

        sample_app_exe = os.path.join(mfc_samples_folder, u"TrayMenu.exe")
        start_menu = taskbar.explorer_app.Window_(class_name='DV2ControlHost')
        start_menu.SearchEditBoxWrapperClass.ClickInput()
        start_menu.SearchEditBoxWrapperClass.TypeKeys(
           sample_app_exe() + '{ENTER}',
           with_spaces=True, set_foreground=False
           )

        time.sleep(5)
        app = Application.connect(path=sample_app_exe())
        dlg = app.top_window_()
        Wait('ready', timeout=self.tm)
    '''

    def testSystemTray(self):
        taskbar.SystemTray.Wait('visible', timeout=self.tm)  # just make sure it's found

    def testClock(self):
        "Test opening/closing of a system clock applet"

        # Just hide a sample app as we don't use it in this test
        self.dlg.Minimize()
        _wait_minimized(self.dlg)

        # Launch Clock applet
        taskbar.Clock.ClickInput()
        ClockWindow = taskbar.explorer_app.Window_(
                               class_name='ClockFlyoutWindow')
        ClockWindow.Wait('visible', timeout=self.tm)

        # Close the applet with Esc, we don't click again on it because
        # the second click sometimes doesn't hide a clock but just relaunch it
        taskbar.Clock.TypeKeys("{ESC}")
        ClockWindow.WaitNot('visible', timeout=self.tm)

    def testClickVisibleIcon(self):
        """
        Test minimizing a sample app into the visible area of the tray
        and restoring the app back
        """

        if is_x64_Python() != is_x64_OS():
            # We don't run this test for mixed cases:
            # a 32-bit Python process can't interact with
            # a 64-bit explorer process (taskbar) and vice versa
            return

        # Make sure that the hidden icons area is disabled
        orig_hid_state = _toggle_notification_area_icons(
                show_all=True,
                debug_img="%s_01" % (self.id())
                )

        self.dlg.Minimize()
        _wait_minimized(self.dlg)

        # click in the visible area
        taskbar.explorer_app.WaitCPUUsageLower(threshold=5, timeout=self.tm)
        taskbar.RightClickSystemTrayIcon('MFCTrayDemo')

        # verify PopupWindow method
        menu_window = self.app.top_window_().Children()[0]
        WaitUntil(self.tm, _retry_interval, menu_window.IsVisible)
        menu_window.MenuBarClickInput("#2", self.app)
        popup_window = self.app.top_window_()
        hdl = self.dlg.PopupWindow()
        self.assertEquals(popup_window.handle, hdl)

        taskbar.ClickSystemTrayIcon('MFCTrayDemo', double=True)
        self.dlg.Wait('active', timeout=self.tm)

        # Restore Notification Area settings
        _toggle_notification_area_icons(show_all=orig_hid_state,
                                        debug_img="%s_02" % (self.id()))

    def testClickHiddenIcon(self):
        """
        Test minimizing a sample app into the hidden area of the tray
        and restoring the app back
        """

        if is_x64_Python() != is_x64_OS():
            # We don't run this test for mixed cases:
            # a 32-bit Python process can't interact with
            # a 64-bit explorer process (taskbar) and vice versa
            return

        # Make sure that the hidden icons area is enabled
        orig_hid_state = _toggle_notification_area_icons(
                show_all=False,
                debug_img="%s_01" % (self.id())
                )

        self.dlg.Minimize()
        _wait_minimized(self.dlg)

        # Run one more instance of the sample app
        # hopefully one of the icons moves into the hidden area
        app2 = Application()
        app2.start(os.path.join(mfc_samples_folder, u"TrayMenu.exe"))
        dlg2 = app2.top_window_()
        dlg2.Wait('visible', timeout=self.tm)
        dlg2.Minimize()
        _wait_minimized(dlg2)

        # Click in the hidden area
        taskbar.explorer_app.WaitCPUUsageLower(threshold=5, timeout=40)
        taskbar.ClickHiddenSystemTrayIcon('MFCTrayDemo', double=True)
        self.dlg.Wait('visible', timeout=self.tm)

        # Restore Notification Area settings
        _toggle_notification_area_icons(show_all=orig_hid_state,
                                        debug_img="%s_02" % (self.id()))

        dlg2.SendMessage(win32defines.WM_CLOSE)

    def testClickCustomizeButton(self):
        "Test click on the 'show hidden icons' button"

        # Minimize to tray
        self.dlg.Minimize()
        _wait_minimized(self.dlg)

        # Make sure that the hidden icons area is enabled
        orig_hid_state = _toggle_notification_area_icons(
                show_all=False,
                debug_img="%s_01" % (self.id())
                )

        # Run one more instance of the sample app
        # hopefully one of the icons moves into the hidden area
        app2 = Application()
        app2.start(os.path.join(mfc_samples_folder, u"TrayMenu.exe"))
        dlg2 = app2.top_window_()
        dlg2.Wait('visible', timeout=self.tm)
        dlg2.Minimize()
        _wait_minimized(dlg2)

        # Test click on "Show Hidden Icons" button
        taskbar.ShowHiddenIconsButton.ClickInput()
        niow_dlg = taskbar.explorer_app.Window_(
                class_name='NotifyIconOverflowWindow')
        niow_dlg.OverflowNotificationAreaToolbar.Wait('ready', timeout=self.tm)
        niow_dlg.SysLink.ClickInput()
        nai = taskbar.explorer_app.Window_(
                title="Notification Area Icons",
                class_name="CabinetWClass"
                )
        origAlwaysShow = nai.CheckBox.GetCheckState()
        if not origAlwaysShow:
            nai.CheckBox.ClickInput()
        nai.OK.Click()

        # Restore Notification Area settings
        _toggle_notification_area_icons(show_all=orig_hid_state,
                                        debug_img="%s_02" % (self.id()))

        # close the second sample app
        dlg2.SendMessage(win32defines.WM_CLOSE)

if __name__ == "__main__":
    unittest.main()
<|MERGE_RESOLUTION|>--- conflicted
+++ resolved
@@ -145,13 +145,6 @@
         self.dlg.SendMessage(win32defines.WM_CLOSE)
         self.dlg.WaitNot('ready')
 
-<<<<<<< HEAD
-        # cleanup additional unclosed sampleapp
-        if self.app2:
-            l = pywinauto.actionlogger.ActionLogger()
-            l.log("Cleanup unclosed sample app")
-            self.app2.Close()
-=======
         # cleanup additional unclosed sampleapps
         l = pywinauto.actionlogger.ActionLogger()
         try:
@@ -164,8 +157,6 @@
         except(ProcessNotFoundError):
             l.log("No more leftovers. All good.")
             pass
-
->>>>>>> 1a7051ec
 
     def testTaskbar(self):
         # just make sure it's found
