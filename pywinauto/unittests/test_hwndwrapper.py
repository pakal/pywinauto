# GUI Application automation and testing library
# Copyright (C) 2006-2018 Mark Mc Mahon and Contributors
# https://github.com/pywinauto/pywinauto/graphs/contributors
# http://pywinauto.readthedocs.io/en/latest/credits.html
# All rights reserved.
#
# Redistribution and use in source and binary forms, with or without
# modification, are permitted provided that the following conditions are met:
#
# * Redistributions of source code must retain the above copyright notice, this
#   list of conditions and the following disclaimer.
#
# * Redistributions in binary form must reproduce the above copyright notice,
#   this list of conditions and the following disclaimer in the documentation
#   and/or other materials provided with the distribution.
#
# * Neither the name of pywinauto nor the names of its
#   contributors may be used to endorse or promote products derived from
#   this software without specific prior written permission.
#
# THIS SOFTWARE IS PROVIDED BY THE COPYRIGHT HOLDERS AND CONTRIBUTORS "AS IS"
# AND ANY EXPRESS OR IMPLIED WARRANTIES, INCLUDING, BUT NOT LIMITED TO, THE
# IMPLIED WARRANTIES OF MERCHANTABILITY AND FITNESS FOR A PARTICULAR PURPOSE ARE
# DISCLAIMED. IN NO EVENT SHALL THE COPYRIGHT HOLDER OR CONTRIBUTORS BE LIABLE
# FOR ANY DIRECT, INDIRECT, INCIDENTAL, SPECIAL, EXEMPLARY, OR CONSEQUENTIAL
# DAMAGES (INCLUDING, BUT NOT LIMITED TO, PROCUREMENT OF SUBSTITUTE GOODS OR
# SERVICES; LOSS OF USE, DATA, OR PROFITS; OR BUSINESS INTERRUPTION) HOWEVER
# CAUSED AND ON ANY THEORY OF LIABILITY, WHETHER IN CONTRACT, STRICT LIABILITY,
# OR TORT (INCLUDING NEGLIGENCE OR OTHERWISE) ARISING IN ANY WAY OUT OF THE USE
# OF THIS SOFTWARE, EVEN IF ADVISED OF THE POSSIBILITY OF SUCH DAMAGE.

"""Tests for HwndWrapper"""
from __future__ import print_function
from __future__ import unicode_literals

import six
import time
#import pprint
#import pdb
#import warnings

import ctypes
import locale

import sys
import os
import unittest
sys.path.append(".")

import mock
from pywinauto.application import Application  # noqa E402
from pywinauto.controls.hwndwrapper import HwndWrapper  # noqa E402
from pywinauto.controls.hwndwrapper import InvalidWindowHandle  # noqa E402
<<<<<<< HEAD
from pywinauto.controls.hwndwrapper import GetDialogPropsFromHandle  # noqa E402
from pywinauto.windows import win32defines, win32structures
=======
from pywinauto.controls.hwndwrapper import get_dialog_props_from_handle  # noqa E402
from pywinauto import win32structures  # noqa E402
from pywinauto import win32defines  # noqa E402
>>>>>>> a2dbdc59
from pywinauto.findwindows import ElementNotFoundError  # noqa E402
from pywinauto.sysinfo import is_x64_Python  # noqa E402
from pywinauto.sysinfo import is_x64_OS  # noqa E402
from pywinauto.remote_memory_block import RemoteMemoryBlock  # noqa E402
from pywinauto.timings import Timings  # noqa E402
from pywinauto import clipboard  # noqa E402
from pywinauto.base_wrapper import ElementNotEnabled  # noqa E402
from pywinauto.base_wrapper import ElementNotVisible  # noqa E402
from pywinauto import findbestmatch  # noqa E402
from pywinauto import keyboard  # noqa E402


mfc_samples_folder = os.path.join(
    os.path.dirname(__file__), r"..\..\apps\MFC_samples")
if is_x64_Python():
    mfc_samples_folder = os.path.join(mfc_samples_folder, 'x64')


def _notepad_exe():
    if is_x64_Python() or not is_x64_OS():
        return r"C:\Windows\System32\notepad.exe"
    else:
        return r"C:\Windows\SysWOW64\notepad.exe"


class HwndWrapperTests(unittest.TestCase):

    """Unit tests for the HwndWrapper class"""

    def setUp(self):
        """Set some data and ensure the application is in the state we want"""
        Timings.fast()

        self.app = Application().start(os.path.join(mfc_samples_folder, u"CmnCtrl3.exe"))

        self.dlg = self.app.Common_Controls_Sample
        self.dlg.TabControl.select('CButton (Command Link)')
        self.ctrl = HwndWrapper(self.dlg.Command_button_here.handle)

        #self.dlg = self.app.Calculator
        #self.dlg.menu_select('View->Scientific\tAlt+2')
        #self.ctrl = HwndWrapper(self.dlg.Button2.handle) # Backspace

    def tearDown(self):
        """Close the application after tests"""
        #self.dlg.type_keys("%{F4}")
        #self.dlg.close()
        self.app.kill()

    def test_scroll(self):
        """Test control scrolling"""
        self.dlg.TabControl.select('CNetworkAddressCtrl')
        ctrl = HwndWrapper(self.dlg.TypeListBox.handle)

        # Check exceptions on wrong arguments
        self.assertRaises(ValueError, ctrl.scroll, "bbbb", "line")
        self.assertRaises(ValueError, ctrl.scroll, "left", "aaaa")

        self.assertEqual(ctrl.item_rect(0).top, 0)
        ctrl.scroll('down', 'page', 2)
        self.assertEqual(ctrl.item_rect(0).top < -10, True)

    def testInvalidHandle(self):
        """Test that an exception is raised with an invalid window handle"""
        self.assertRaises(InvalidWindowHandle, HwndWrapper, -1)

    def testFriendlyClassName(self):
        """Test getting the friendly classname of the control"""
        self.assertEqual(self.ctrl.friendly_class_name(), "Button")

    def testClass(self):
        """Test getting the classname of the control"""
        self.assertEqual(self.ctrl.class_name(), "Button")

    def testWindowText(self):
        """Test getting the window Text of the control"""
        self.assertEqual(
            HwndWrapper(self.dlg.Set.handle).window_text(), u'Set')

    def testStyle(self):
        self.dlg.style()
        self.assertEqual(self.ctrl.style(),
                          win32defines.WS_CHILD |
                          win32defines.WS_VISIBLE |
                          win32defines.WS_TABSTOP |
                          win32defines.BS_COMMANDLINK)

    def testExStyle(self):
        self.assertEqual(self.ctrl.exstyle(),
                          win32defines.WS_EX_NOPARENTNOTIFY |
                          win32defines.WS_EX_LEFT |
                          win32defines.WS_EX_LTRREADING |
                          win32defines.WS_EX_RIGHTSCROLLBAR)

        #self.assertEqual(self.dlg.exstyle(),
        #    win32defines.WS_EX_WINDOWEDGE |
        #    win32defines.WS_EX_LEFT |
        #    win32defines.WS_EX_LTRREADING |
        #    win32defines.WS_EX_RIGHTSCROLLBAR |
        #    win32defines.WS_EX_CONTROLPARENT |
        #    win32defines.WS_EX_APPWINDOW)

    def testControlID(self):
        self.assertEqual(self.ctrl.control_id(), 1037)
        self.dlg.control_id()

    def testUserData(self):
        self.ctrl.user_data()
        self.dlg.user_data()

    def testContextHelpID(self):
        self.ctrl.context_help_id()
        self.dlg.context_help_id()

    def testIsVisible(self):
        self.assertEqual(self.ctrl.is_visible(), True)
        self.assertEqual(self.dlg.is_visible(), True)

    def testIsUnicode(self):
        self.assertEqual(self.ctrl.is_unicode(), True)
        self.assertEqual(self.dlg.is_unicode(), True)

    def testIsEnabled(self):
        self.assertEqual(self.ctrl.is_enabled(), True)
        self.assertEqual(self.dlg.is_enabled(), True)
        #self.assertEqual(self.dlg.Note.is_enabled(), False); # Button26 = '%'

    def testRectangle(self):
        """Test getting the rectangle of the dialog"""
        rect = self.dlg.rectangle()

        self.assertNotEqual(rect.top, None)
        self.assertNotEqual(rect.left, None)
        self.assertNotEqual(rect.bottom, None)
        self.assertNotEqual(rect.right, None)

        if abs(rect.height() - 423) > 5:
            self.assertEqual(rect.height(), 423)
        if abs(rect.width() - 506) > 5:
            self.assertEqual(rect.width(), 506)

    def testClientRect(self):
        rect = self.dlg.rectangle()
        cli = self.dlg.client_rect()

        self.assertEqual(cli.left, 0)
        self.assertEqual(cli.top, 0)

        assert(cli.width() < rect.width())
        assert(cli.height() < rect.height())

    def testFont(self):
        self.assertNotEqual(self.dlg.font(), self.ctrl.font())

    def testProcessID(self):
        self.assertEqual(self.ctrl.process_id(), self.dlg.process_id())
        self.assertNotEqual(self.ctrl.process_id(), 0)

    def testHasStyle(self):
        self.assertEqual(self.ctrl.has_style(win32defines.WS_CHILD), True)
        self.assertEqual(self.dlg.has_style(win32defines.WS_CHILD), False)

        self.assertEqual(self.ctrl.has_style(win32defines.WS_SYSMENU), False)
        self.assertEqual(self.dlg.has_style(win32defines.WS_SYSMENU), True)

    def testHasExStyle(self):
        self.assertEqual(self.ctrl.has_exstyle(win32defines.WS_EX_NOPARENTNOTIFY), True)
        self.assertEqual(self.dlg.has_exstyle(win32defines.WS_EX_NOPARENTNOTIFY), False)

        self.assertEqual(self.ctrl.has_exstyle(win32defines.WS_EX_APPWINDOW), False)
        #self.assertEqual(self.dlg.has_exstyle(win32defines.WS_EX_APPWINDOW), True)

    def testIsDialog(self):
        self.assertEqual(self.ctrl.is_dialog(), False)
        self.assertEqual(self.dlg.is_dialog(), True)

    def testParent(self):
        self.assertEqual(self.ctrl.parent().parent(), self.dlg.handle)

    def testTopLevelParent(self):
        self.assertEqual(self.ctrl.top_level_parent(), self.dlg.handle)
        self.assertEqual(self.dlg.top_level_parent(), self.dlg.handle)

    def testTexts(self):
        self.assertEqual(self.dlg.texts(), ['Common Controls Sample'])
        self.assertEqual(HwndWrapper(self.dlg.Show.handle).texts(), [u'Show'])
        self.assertEqual(self.dlg.child_window(class_name='Button', found_index=2).texts(), [u'Elevation Icon'])

    def testFoundIndex(self):
        """Test an access to a control by found_index"""

        ctl = self.dlg.child_window(class_name='Button', found_index=3)
        self.assertEqual(ctl.texts(), [u'Show'])
        ctl.draw_outline('blue')  # visualize

        # Test an out-of-range access
        # Notice:
        # A ChildWindow call only creates a WindowSpecification object.
        # The exception is raised later when we try to find the window.
        # For this reason we can't use an assertRaises statement here because
        # the exception is raised before actual call to DrawOutline
        ctl = self.dlg.child_window(class_name='Button', found_index=3333)
        self.assertRaises(ElementNotFoundError, ctl.wrapper_object)

    def testSearchWithPredicateFunc(self):
        """Test an access to a control by filtering with a predicate function"""

        def is_checkbox(elem):
            res = False
            if elem.handle is None:
                return False
            hwwrp = HwndWrapper(elem.handle)
            if hwwrp.friendly_class_name() == u'CheckBox':
                if hwwrp.texts() == [u'Show']:
                    res = True
            return res

        ctl = self.dlg.child_window(predicate_func=is_checkbox)
        self.assertEqual(ctl.texts(), [u'Show'])
        ctl.draw_outline('red')  # visualize

    def testClientRects(self):
        self.assertEqual(self.ctrl.client_rects()[0], self.ctrl.client_rect())
        self.assertEqual(self.dlg.client_rects()[0], self.dlg.client_rect())

    def testFonts(self):
        self.assertEqual(self.ctrl.fonts()[0], self.ctrl.font())
        self.assertEqual(self.dlg.fonts()[0], self.dlg.font())

    def testChildren(self):
        self.assertEqual(self.ctrl.children(), [])
        self.assertNotEqual(self.dlg.children(), [])

    def testIsChild(self):
        self.assertEqual(self.ctrl.is_child(self.dlg.wrapper_object()), True)
        self.assertEqual(self.dlg.is_child(self.ctrl), False)

    def testSendMessage(self):
        vk = self.dlg.send_message(win32defines.WM_GETDLGCODE)
        self.assertEqual(0, vk)

        code = self.dlg.Edit.send_message(win32defines.WM_GETDLGCODE)
        # The expected return code is: "Edit" ? # "Button" = 0x2000 and "Radio" = 0x40
        expected = 0x89  # 0x2000 + 0x40
        self.assertEqual(expected, code)

    def test_send_chars(self):
        testString = "Hello World"

        self.dlg.minimize()
        self.dlg.Edit.send_chars(testString)

        actual = self.dlg.Edit.texts()[0]
        expected = "Hello World"
        self.assertEqual(expected, actual)

    def test_send_chars_invalid(self):
        with self.assertRaises(keyboard.KeySequenceError):
            testString = "Hello{LEFT 2}{DEL 2}"

            self.dlg.minimize()
            self.dlg.Edit.send_chars(testString)

    def test_send_keystrokes_multikey_characters(self):
        testString = "Hawaii#{%}@$"

        self.dlg.minimize()
        self.dlg.Edit.send_keystrokes(testString)

        actual = self.dlg.Edit.texts()[0]
        expected = "Hawaii#%@$"
        self.assertEqual(expected, actual)

    def test_send_keystrokes_enter(self):
        with self.assertRaises(findbestmatch.MatchError):
            testString = "{ENTER}"

            self.dlg.minimize()
            self.dlg.Edit.send_keystrokes(testString)

            self.dlg.restore()

    def test_send_keystrokes_virtual_keys_left_del_back(self):
        testString = "+hello123{LEFT 2}{DEL 2}{BACKSPACE} +world"

        self.dlg.minimize()
        self.dlg.Edit.send_keystrokes(testString)

        actual = self.dlg.Edit.texts()[0]
        expected = "Hello World"
        self.assertEqual(expected, actual)

    def test_send_keystrokes_virtual_keys_shift(self):
        testString = "+hello +world"

        self.dlg.minimize()
        self.dlg.Edit.send_keystrokes(testString)

        actual = self.dlg.Edit.texts()[0]
        expected = "Hello World"
        self.assertEqual(expected, actual)

    def test_send_keystrokes_virtual_keys_ctrl(self):
        testString = "^a^c{RIGHT}^v"

        self.dlg.minimize()
        self.dlg.Edit.send_keystrokes(testString)

        actual = self.dlg.Edit.texts()[0]
        expected = "and the note goes here ...and the note goes here ..."
        self.assertEqual(expected, actual)

    def testSendMessageTimeout(self):
        default_timeout = Timings.sendmessagetimeout_timeout
        Timings.sendmessagetimeout_timeout = 0.1
        vk = self.dlg.send_message_timeout(win32defines.WM_GETDLGCODE)
        self.assertEqual(0, vk)

        code = self.dlg.Show.send_message_timeout(win32defines.WM_GETDLGCODE)
        # The expected return code is: "Button" = 0x2000 # and "Radio" = 0x40
        expected = 0x2000  # + 0x40
        Timings.sendmessagetimeout_timeout = default_timeout
        self.assertEqual(expected, code)

    def testPostMessage(self):
        self.assertNotEqual(0, self.dlg.post_message(win32defines.WM_PAINT))
        self.assertNotEqual(0, self.dlg.Show.post_message(win32defines.WM_PAINT))

#    def testNotifyMenuSelect(self):
#        "Call NotifyMenuSelect to ensure it does not raise"
#        self.ctrl.NotifyMenuSelect(1234)
#        self.dlg.NotifyMenuSelect(1234)

    def testNotifyParent(self):
        """Call notify_parent to ensure it does not raise"""
        self.ctrl.notify_parent(1234)
        #self.dlg.notify_parent(1234)

    def testGetProperties(self):
        """Test getting the properties for the HwndWrapped control"""
        props = self.dlg.get_properties()

        self.assertEqual(
            self.dlg.friendly_class_name(), props['friendly_class_name'])

        self.assertEqual(
            self.dlg.texts(), props['texts'])

        for prop_name in props:
            self.assertEqual(getattr(self.dlg, prop_name)(), props[prop_name])

    def test_capture_as_image_multi_monitor(self):
        with mock.patch('win32api.EnumDisplayMonitors') as mon_device:
            mon_device.return_value = (1, 2)
            rect = self.dlg.rectangle()
            expected = (rect.width(), rect.height())
            result = self.dlg.capture_as_image().size
            self.assertEqual(expected, result)

    # def testDrawOutline(self):
    #     """Test the outline was drawn."""
    #     # make sure window is ready
    #     self.dlg.wait('active')
    #     self.dlg.Show.click()
    #
    #     # not sure why, but this extra call makes the test stable
    #     self.dlg.draw_outline()
    #
    #     # outline control
    #     self.dlg.Show.draw_outline()
    #     img1 = self.dlg.Show.capture_as_image()
    #     self.assertEqual(img1.getpixel((0, 0)), (0, 255, 0))  # green
    #
    #     # outline window
    #     self.dlg.draw_outline(colour="red")
    #     img2 = self.dlg.capture_as_image()
    #     self.assertEqual(img2.getpixel((0, 0)), (255, 0, 0))  # red

    def testEquals(self):
        self.assertNotEqual(self.ctrl, self.dlg.handle)
        self.assertEqual(self.ctrl, self.ctrl.handle)
        self.assertEqual(self.ctrl, self.ctrl)


#    def testVerifyActionable(self):

    def testMoveWindow_same(self):
        """Test calling movewindow without any parameters"""
        prevRect = self.dlg.rectangle()
        self.dlg.move_window()
        self.assertEqual(prevRect, self.dlg.rectangle())

    def testMoveWindow(self):
        """Test moving the window"""

        dlgClientRect = self.ctrl.parent().rectangle()  # use the parent as a reference

        prev_rect = self.ctrl.rectangle() - dlgClientRect

        new_rect = win32structures.RECT(prev_rect)
        new_rect.left -= 1
        new_rect.top -= 1
        new_rect.right += 2
        new_rect.bottom += 2

        self.ctrl.move_window(
            new_rect.left,
            new_rect.top,
            new_rect.width(),
            new_rect.height(),
        )
        time.sleep(0.1)

        print('prev_rect = ', prev_rect)
        print('new_rect = ', new_rect)
        print('dlgClientRect = ', dlgClientRect)
        print('self.ctrl.rectangle() = ', self.ctrl.rectangle())
        self.assertEqual(
            self.ctrl.rectangle(),
            new_rect + dlgClientRect)

        self.ctrl.move_window(prev_rect)

        self.assertEqual(
            self.ctrl.rectangle(),
            prev_rect + dlgClientRect)

    def testMaximize(self):
        self.dlg.maximize()

        self.assertEqual(self.dlg.get_show_state(), win32defines.SW_SHOWMAXIMIZED)
        self.dlg.restore()

    def testMinimize(self):
        self.dlg.minimize()
        self.assertEqual(self.dlg.get_show_state(), win32defines.SW_SHOWMINIMIZED)
        self.dlg.restore()

    def testRestore(self):
        self.dlg.maximize()
        self.dlg.restore()
        self.assertEqual(self.dlg.get_show_state(), win32defines.SW_SHOWNORMAL)

        self.dlg.minimize()
        self.dlg.restore()
        self.assertEqual(self.dlg.get_show_state(), win32defines.SW_SHOWNORMAL)

    def testGetFocus(self):
        self.assertNotEqual(self.dlg.get_focus(), None)
        self.assertEqual(self.dlg.get_focus(), self.ctrl.get_focus())

        self.dlg.Set.set_focus()
        self.assertEqual(self.dlg.get_focus(), self.dlg.Set.handle)

    def test_issue_318(self):
        self.dlg.restore()
        self.dlg.minimize()
        self.dlg.set_focus()
        self.assertTrue(self.dlg.is_normal())
        self.assertTrue(self.dlg.is_active())

        self.dlg.maximize()
        self.dlg.minimize()
        self.dlg.set_focus()
        self.assertTrue(self.dlg.is_maximized())
        self.assertTrue(self.dlg.is_active())
        self.dlg.restore()

    def testSetFocus(self):
        self.assertNotEqual(self.dlg.get_focus(), self.dlg.Set.handle)
        self.dlg.Set.set_focus()
        self.assertEqual(self.dlg.get_focus(), self.dlg.Set.handle)

    def testHasKeyboardFocus(self):
        self.assertFalse(self.dlg.set.has_keyboard_focus())
        self.dlg.set.set_keyboard_focus()
        self.assertTrue(self.dlg.set.has_keyboard_focus())

    def testSetKeyboardFocus(self):
        self.assertNotEqual(self.dlg.get_focus(), self.dlg.set.handle)
        self.dlg.set.set_keyboard_focus()
        self.assertEqual(self.dlg.get_focus(), self.dlg.set.handle)

    def test_pretty_print(self):
        """Test __str__ method for HwndWrapper based controls"""
        if six.PY3:
            assert_regex = self.assertRegex
        else:
            assert_regex = self.assertRegexpMatches

        wrp = self.dlg.wrapper_object()
        assert_regex(wrp.__str__(), "^hwndwrapper.DialogWrapper - 'Common Controls Sample', Dialog$")
        assert_regex(wrp.__repr__(), "^<hwndwrapper.DialogWrapper - 'Common Controls Sample', Dialog, [0-9-]+>$")

        wrp = self.ctrl
        assert_regex(wrp.__str__(), "^win32_controls.ButtonWrapper - 'Command button here', Button$")
        assert_regex(wrp.__repr__(), "^<win32_controls.ButtonWrapper - 'Command button here', Button, [0-9-]+>$")

        wrp = self.dlg.TabControl.wrapper_object()
        assert_regex(wrp.__str__(), "^common_controls.TabControlWrapper - '', TabControl$")
        assert_regex(wrp.__repr__(), "^<common_controls.TabControlWrapper - '', TabControl, [0-9-]+>$")

    def test_children_generator(self):
        dlg = self.dlg.wrapper_object()
        children = [child for child in dlg.iter_children()]
        self.assertSequenceEqual(dlg.children(), children)


class HwndWrapperMenuTests(unittest.TestCase):

    """Unit tests for menu actions of the HwndWrapper class"""

    def setUp(self):
        """Set some data and ensure the application is in the state we want"""
        Timings.defaults()

        self.app = Application().start(os.path.join(mfc_samples_folder, u"RowList.exe"))

        self.dlg = self.app.RowListSampleApplication
        self.ctrl = self.app.RowListSampleApplication.ListView.wrapper_object()

    def tearDown(self):
        """Close the application after tests"""
        self.dlg.send_message(win32defines.WM_CLOSE)

    def testMenuItems(self):
        """Test getting menu items"""
        self.assertEqual(self.ctrl.menu_items(), [])
        self.assertEqual(self.dlg.menu_items()[1]['text'], '&View')

    def testMenuSelect(self):
        """Test selecting a menu item"""

        if self.dlg.menu_item("View -> Toolbar").is_checked():
            self.dlg.menu_select("View -> Toolbar")
        self.assertEqual(self.dlg.menu_item("View -> Toolbar").is_checked(), False)

        self.dlg.menu_select("View -> Toolbar")
        self.assertEqual(self.dlg.menu_item("View -> Toolbar").is_checked(), True)

    def testClose(self):
        """Test the Close() method of windows"""
        # open about dialog
        self.dlg.menu_select('Help->About RowList...')

        # make sure it is open and visible
        self.app.AboutRowList.wait("visible", 20)
        self.assertTrue(self.app.window(title='About RowList').is_visible(), True)

        # close it
        self.app.window(title='About RowList', class_name='#32770').close(1)

        # make sure that it is not visible
        try:
            #self.assertRaises(ElementNotFoundError,
            #                  self.app.window(title='About RowList', class_name='#32770').wrapper_object())
            # vvryabov: TimeoutError is caught by assertRaises, so the second raise is not caught correctly
            self.app.window(title='About RowList', class_name='#32770').wrapper_object()
        except ElementNotFoundError:
            print('ElementNotFoundError exception is raised as expected. OK.')

        # make sure the main RowList dialog is still open
        self.assertEqual(self.dlg.is_visible(), True)

    def testCloseClick_bug(self):
        self.dlg.menu_select('Help->About RowList...')
        self.app.AboutRowList.wait("visible", 10)

        self.assertEqual(self.app.AboutRowList.exists(), True)
        self.app.AboutRowList.CloseButton.close_click()
        self.assertEqual(self.app.AboutRowList.exists(), False)

        #Timings.closeclick_dialog_close_wait = .7
        #try:
        #    self.app.AboutRowList.CloseButton.close_click()
        #except TimeoutError:
        #    pass
        #self.app.AboutRowList.close()

    def testCloseAltF4(self):
        self.dlg.menu_select('Help->About RowList...')
        AboutRowList = self.app.window(title='About RowList', active_only=True, class_name='#32770')
        AboutWrapper = AboutRowList.wait("enabled")
        AboutRowList.close_alt_f4()
        AboutRowList.wait_not('visible')
        self.assertNotEqual(AboutWrapper.is_visible(), True)


class HwndWrapperMouseTests(unittest.TestCase):

    """Unit tests for mouse actions of the HwndWrapper class"""

    def setUp(self):
        """Set some data and ensure the application is in the state we want"""
        Timings.fast()

        self.app = Application().start(os.path.join(mfc_samples_folder, u"CmnCtrl3.exe"))

        self.dlg = self.app.Common_Controls_Sample
        self.dlg.TabControl.select('CButton (Command Link)')
        self.ctrl = HwndWrapper(self.dlg.NoteEdit.handle)

    def tearDown(self):
        """Close the application after tests"""
        try:
            self.dlg.close(0.5)
        except Exception:  # TimeoutError:
            pass
        finally:
            self.app.kill()

    #def testText(self):
    #    "Test getting the window Text of the dialog"
    #    self.assertEqual(self.dlg.window_text(), "Untitled - Notepad")

    def testClick(self):
        self.ctrl.click(coords=(50, 5))
        self.assertEqual(self.dlg.Edit.selection_indices(), (9, 9))

    def testClickInput(self):
        self.ctrl.click_input(coords=(50, 5))
        self.assertEqual(self.dlg.Edit.selection_indices(), (9, 9))

    def testDoubleClick(self):
        self.ctrl.double_click(coords=(50, 5))
        self.assertEqual(self.dlg.Edit.selection_indices(), (8, 13))

    def testDoubleClickInput(self):
        self.ctrl.double_click_input(coords=(80, 5))
        self.assertEqual(self.dlg.Edit.selection_indices(), (13, 18))

#    def testRightClick(self):
#        pass

    def testRightClickInput(self):
        self.dlg.Edit.type_keys('{HOME}')
        self.dlg.Edit.wait('enabled').right_click_input()
        self.app.PopupMenu.wait('ready').menu().get_menu_path('Select All')[0].click_input()
        self.dlg.Edit.type_keys('{DEL}')
        self.assertEqual(self.dlg.Edit.text_block(), '')

    def testPressMoveRelease(self):
        self.dlg.NoteEdit.press_mouse(coords=(0, 5))
        self.dlg.NoteEdit.move_mouse(coords=(65, 5))
        self.dlg.NoteEdit.release_mouse(coords=(65, 5))
        self.assertEqual(self.dlg.Edit.selection_indices(), (0, 12))

    def testDragMouse(self):
        self.dlg.NoteEdit.drag_mouse(press_coords=(0, 5), release_coords=(65, 5))
        self.assertEqual(self.dlg.Edit.selection_indices(), (0, 12))

        # continue selection with pressed Shift key
        self.dlg.NoteEdit.drag_mouse(press_coords=(65, 5), release_coords=(90, 5), pressed='shift')
        self.assertEqual(self.dlg.Edit.selection_indices(), (0, 17))

    def testDebugMessage(self):
        self.dlg.NoteEdit.debug_message('Test message')
        # TODO: add screenshots comparison

    #def testDrawOutline(self):
    #    # TODO: add screenshots comparison
    #    self.dlg.draw_outline()

#    def testSetWindowText(self):
#        pass
#
#    def testTypeKeys(self):
#        pass

    def testSetTransparency(self):
        self.dlg.set_transparency()
        self.assertRaises(ValueError, self.dlg.set_transparency, 256)


class NonActiveWindowFocusTests(unittest.TestCase):

    """Regression unit tests for setting focus"""

    def setUp(self):
        """Set some data and ensure the application is in the state we want"""
        Timings.fast()

        self.app = Application()
        self.app.start(os.path.join(mfc_samples_folder, u"CmnCtrl3.exe"))
        self.app2 = Application().start(_notepad_exe())

    def tearDown(self):
        """Close the application after tests"""
        self.app.kill()
        self.app2.kill()

    def test_issue_240(self):
        """Check HwndWrapper.set_focus for a desktop without a focused window"""
        ws = self.app.Common_Controls_Sample
        ws.TabControl.select('CButton (Command Link)')
        dlg1 = ws.wrapper_object()
        dlg2 = self.app2.Notepad.wrapper_object()
        dlg2.click(coords=(2, 2))
        dlg2.minimize()
        # here is the trick: the window is restored but it isn't activated
        dlg2.restore()
        dlg1.set_focus()
        self.assertEqual(ws.get_focus(), ws.Edit.wrapper_object())


class WindowWithoutMessageLoopFocusTests(unittest.TestCase):

    """
    Regression unit tests for setting focus when window does not have
    a message loop.
    """

    def setUp(self):
        """Set some data and ensure the application is in the state we want"""
        Timings.fast()

        self.app1 = Application().start(u"cmd.exe",
                                        create_new_console=True,
                                        wait_for_idle=False)
        self.app2 = Application().start(os.path.join(
            mfc_samples_folder, u"CmnCtrl2.exe"))
        self.app2.wait_cpu_usage_lower(threshold=1.5, timeout=30, usage_interval=1)

    def tearDown(self):
        """Close the application after tests"""
        self.app1.kill()
        self.app2.kill()

    def test_issue_270(self):
        """
        Set focus to a window without a message loop, then switch to a window
        with one and type in it.
        """
        self.app1.window().set_focus()
        self.app1.wait_cpu_usage_lower(threshold=1.5, timeout=30, usage_interval=1)
        # pywintypes.error:
        #     (87, 'AttachThreadInput', 'The parameter is incorrect.')

        self.app2.window().edit.type_keys("1")
        # cmd.exe into python.exe;  pywintypes.error:
        #     (87, 'AttachThreadInput', 'The parameter is incorrect.')
        # python.exe on its own;  pywintypes.error:
        #     (0, 'SetForegroundWindow', 'No error message is available')
        self.assertTrue(self.app2.window().is_active())


class NotepadRegressionTests(unittest.TestCase):

    """Regression unit tests for Notepad"""

    def setUp(self):
        """Set some data and ensure the application is in the state we want"""
        Timings.fast()

        self.app = Application()
        self.app.start(_notepad_exe())

        self.dlg = self.app.window(title='Untitled - Notepad', class_name='Notepad')
        self.ctrl = HwndWrapper(self.dlg.Edit.handle)
        self.dlg.Edit.set_edit_text("Here is some text\r\n and some more")

        self.app2 = Application().start(_notepad_exe())

    def tearDown(self):
        """Close the application after tests"""
        try:
            self.app.UntitledNotepad.menu_select("File->Exit")
            self.app.Notepad["Do&n't Save"].click()
            self.app.Notepad["Do&n't Save"].wait_not('visible')
        except Exception:  # TimeoutError:
            pass
        finally:
            self.app.kill()
        self.app2.kill()

    def testMenuSelectNotepad_bug(self):
        """In notepad - MenuSelect Edit->Paste did not work"""
        text = b'Here are some unicode characters \xef\xfc\r\n'
        self.app2.UntitledNotepad.Edit.wait('enabled')
        time.sleep(0.3)
        self.app2.UntitledNotepad.Edit.set_edit_text(text)
        time.sleep(0.3)
        self.assertEqual(self.app2.UntitledNotepad.Edit.text_block().encode(locale.getpreferredencoding()), text)

        Timings.after_menu_wait = .7
        self.app2.UntitledNotepad.menu_select("Edit->Select All")
        time.sleep(0.3)
        self.app2.UntitledNotepad.menu_select("Edit->Copy")
        time.sleep(0.3)
        self.assertEqual(clipboard.GetData().encode(locale.getpreferredencoding()), text)

        self.dlg.set_focus()
        self.dlg.menu_select("Edit->Select All")
        self.dlg.menu_select("Edit->Paste")
        self.dlg.menu_select("Edit->Paste")
        self.dlg.menu_select("Edit->Paste")

        self.app2.UntitledNotepad.menu_select("File->Exit")
        self.app2.window(title='Notepad', class_name='#32770')["Don't save"].click()

        self.assertEqual(self.dlg.Edit.text_block().encode(locale.getpreferredencoding()), text * 3)


class ControlStateTests(unittest.TestCase):

    """Unit tests for control states"""

    def setUp(self):
        """Start the application set some data and ensure the application
        is in the state we want it.
        """

        self.app = Application()
        self.app.start(os.path.join(mfc_samples_folder, u"CmnCtrl1.exe"))

        self.dlg = self.app.Common_Controls_Sample
        self.dlg.TabControl.select(4)
        self.ctrl = self.dlg.EditBox.wrapper_object()

    def tearDown(self):
        """Close the application after tests"""
        self.app.kill()

    def test_VerifyEnabled(self):
        """Test for verify_enabled"""
        self.assertRaises(ElementNotEnabled, self.ctrl.verify_enabled)

    def test_VerifyVisible(self):
        """Test for verify_visible"""
        self.dlg.TabControl.select(3)
        self.assertRaises(ElementNotVisible, self.ctrl.verify_visible)


class DragAndDropTests(unittest.TestCase):

    """Unit tests for mouse actions like drag-n-drop"""

    def setUp(self):
        """Set some data and ensure the application is in the state we want"""
        Timings.defaults()

        self.app = Application()
        self.app.start(os.path.join(mfc_samples_folder, u"CmnCtrl1.exe"))

        self.dlg = self.app.Common_Controls_Sample
        self.ctrl = self.dlg.TreeView.wrapper_object()

    def tearDown(self):
        """Close the application after tests"""
        self.app.kill()

    #def testDragMouse(self):
    #    """drag_mouse works! But CmnCtrl1.exe crashes in infinite recursion."""
    #    birds = self.ctrl.get_item(r'\Birds')
    #    dogs = self.ctrl.get_item(r'\Dogs')
    #    self.ctrl.drag_mouse("left", birds.rectangle().mid_point(), dogs.rectangle().mid_point())
    #    dogs = self.ctrl.get_item(r'\Dogs')
    #    self.assertEqual([child.Text() for child in dogs.children()],
    #                      [u'Birds', u'Dalmatian', u'German Shepherd', u'Great Dane'])

    def testDragMouseInput(self):
        """Test for drag_mouse_input"""
        birds = self.ctrl.get_item(r'\Birds')
        dogs = self.ctrl.get_item(r'\Dogs')
        #birds.select()
        birds.click_input()
        time.sleep(5)  # enough pause to prevent double click detection
        self.ctrl.drag_mouse_input(dst=dogs.client_rect().mid_point(),
                                   src=birds.client_rect().mid_point(),
                                   absolute=False)
        dogs = self.ctrl.get_item(r'\Dogs')
        self.assertEqual([child.text() for child in dogs.children()],
                          [u'Birds', u'Dalmatian', u'German Shepherd', u'Great Dane'])


class GetDialogPropsFromHandleTest(unittest.TestCase):

    """Unit tests for mouse actions of the HwndWrapper class"""

    def setUp(self):
        """Set some data and ensure the application is in the state we want"""
        Timings.fast()

        self.app = Application()
        self.app.start(_notepad_exe())

        self.dlg = self.app.UntitledNotepad
        self.ctrl = HwndWrapper(self.dlg.Edit.handle)

    def tearDown(self):
        """Close the application after tests"""
        # close the application
        #self.dlg.type_keys("%{F4}")
        self.dlg.close(0.5)
        self.app.kill()

    def test_GetDialogPropsFromHandle(self):
        """Test some small stuff regarding GetDialogPropsFromHandle"""
        props_from_handle = get_dialog_props_from_handle(self.dlg.handle)
        props_from_dialog = get_dialog_props_from_handle(self.dlg)
        #unused var: props_from_ctrl = get_dialog_props_from_handle(self.ctrl)

        self.assertEqual(props_from_handle, props_from_dialog)


class SendEnterKeyTest(unittest.TestCase):
    def setUp(self):
        """Set some data and ensure the application is in the state we want"""
        Timings.fast()

        self.app = Application()
        self.app.start(_notepad_exe())

        self.dlg = self.app.UntitledNotepad
        self.ctrl = HwndWrapper(self.dlg.Edit.handle)

    def tearDown(self):
        self.dlg.menu_select('File -> Exit')
        try:
            self.app.Notepad["Do&n't Save"].click()
        except findbestmatch.MatchError:
            self.app.kill()

    def test_sendEnterChar(self):
        self.ctrl.send_chars('Hello{ENTER}World')
        self.assertEqual('Hello\r\nWorld', self.dlg.Edit.window_text())


class SendKeystrokesAltComboTests(unittest.TestCase):

    """Unit test for Alt- combos sent via send_keystrokes"""

    def setUp(self):
        Timings.defaults()

        self.app = Application().start(os.path.join(mfc_samples_folder, u'CtrlTest.exe'))
        self.dlg = self.app.Control_Test_App

    def tearDown(self):
        self.app.kill()

    def test_send_keystrokes_alt_combo(self):
        self.dlg.send_keystrokes('%(sc)')

        self.assertTrue(self.app['Using C++ Derived Class'].exists())


class RemoteMemoryBlockTests(unittest.TestCase):

    """Unit tests for RemoteMemoryBlock"""

    def setUp(self):
        """Set some data and ensure the application is in the state we want"""
        Timings.fast()

        self.app = Application()
        self.app.start(os.path.join(mfc_samples_folder, u"CmnCtrl1.exe"))

        self.dlg = self.app.Common_Controls_Sample
        self.ctrl = self.dlg.TreeView.wrapper_object()

    def tearDown(self):
        """Close the application after tests"""
        self.app.kill()

    def testGuardSignatureCorruption(self):
        mem = RemoteMemoryBlock(self.ctrl, 16)
        buf = ctypes.create_string_buffer(24)

        self.assertRaises(Exception, mem.Write, buf)

        mem.size = 24  # test hack
        self.assertRaises(Exception, mem.Write, buf)


if __name__ == "__main__":
    unittest.main()<|MERGE_RESOLUTION|>--- conflicted
+++ resolved
@@ -51,14 +51,9 @@
 from pywinauto.application import Application  # noqa E402
 from pywinauto.controls.hwndwrapper import HwndWrapper  # noqa E402
 from pywinauto.controls.hwndwrapper import InvalidWindowHandle  # noqa E402
-<<<<<<< HEAD
-from pywinauto.controls.hwndwrapper import GetDialogPropsFromHandle  # noqa E402
-from pywinauto.windows import win32defines, win32structures
-=======
 from pywinauto.controls.hwndwrapper import get_dialog_props_from_handle  # noqa E402
 from pywinauto import win32structures  # noqa E402
 from pywinauto import win32defines  # noqa E402
->>>>>>> a2dbdc59
 from pywinauto.findwindows import ElementNotFoundError  # noqa E402
 from pywinauto.sysinfo import is_x64_Python  # noqa E402
 from pywinauto.sysinfo import is_x64_OS  # noqa E402
