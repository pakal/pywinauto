--- conflicted
+++ resolved
@@ -1,1471 +1,734 @@
-<<<<<<< HEAD
-# GUI Application automation and testing library
-# Copyright (C) 2006 Mark Mc Mahon
-#
-# This library is free software; you can redistribute it and/or
-# modify it under the terms of the GNU Lesser General Public License
-# as published by the Free Software Foundation; either version 2.1
-# of the License, or (at your option) any later version.
-#
-# This library is distributed in the hope that it will be useful,
-# but WITHOUT ANY WARRANTY; without even the implied warranty of
-# MERCHANTABILITY or FITNESS FOR A PARTICULAR PURPOSE.
-# See the GNU Lesser General Public License for more details.
-#
-# You should have received a copy of the GNU Lesser General Public
-# License along with this library; if not, write to the
-#    Free Software Foundation, Inc.,
-#    59 Temple Place,
-#    Suite 330,
-#    Boston, MA 02111-1307 USA
-
-#pylint: disable-msg=C0301
-#pylint: disable-msg=F0401
-#pylint: disable-msg=W0142
-
-"Tests for application.py"
-
-__revision__ = "$Revision: 234 $"
-
-import os
-import os.path
-import unittest
-import time
-import pprint
-import pdb
-import warnings
-
-import sys
-sys.path.append(".")
-from pywinauto import application
-from pywinauto.application import *
-from pywinauto import findwindows
-from pywinauto.timings import Timings
-from pywinauto.sysinfo import is_x64_Python, is_x64_OS
-
-Timings.Fast()
-#application.set_timing(1, .01, 1, .01, .05, 0, 0, .1, 0, .01)
-
-# page setup dialog takes a long time to load
-# so make sure that we wait for it.
-Timings.window_find_timeout = 10
-
-def _notepad_exe():
-    if is_x64_Python() or not is_x64_OS():
-        return r"C:\Windows\System32\notepad.exe"
-    else:
-        return r"C:\Windows\SysWOW64\notepad.exe"
-
-
-class ApplicationTestCases(unittest.TestCase):
-    "Unit tests for the application.Application class"
-
-    def setUp(self):
-        """Start the application set some data and ensure the application
-        is in the state we want it."""
-        self.prev_warn = warnings.showwarning
-        def no_warnings(*args, **kwargs): pass
-        warnings.showwarning = no_warnings
-        if is_x64_Python() or not is_x64_OS():
-            self.notepad_subpath = r"system32\notepad.exe"
-        else:
-            self.notepad_subpath = r"SysWOW64\notepad.exe"
-
-    def tearDown(self):
-        "Close the application after tests"
-        # close the application
-        #self.dlg.SendMessage(win32defines.WM_CLOSE)
-        warnings.showwarning = self.prev_warn
-
-
-    def testNotConnected(self):
-        "Verify that it raises when the app is not connected"
-        #self.assertRaises (AppNotConnected, Application().__getattr__, 'Hiya')
-        #self.assertRaises (AppNotConnected, Application().__getitem__, 'Hiya')
-        #self.assertRaises (AppNotConnected, Application().window_, title = 'Hiya')
-        #self.assertRaises (AppNotConnected, Application().top_window_,)
-        pass
-
-    def testStartProblem(self):
-        "Verify start_ raises on unknown command"
-        self.assertRaises (AppStartError, Application().start_, 'Hiya')
-
-
-    def teststart_(self):
-        "test start_() works correctly"
-        app = Application()
-        self.assertEqual(app.process, None)
-        app.start_(_notepad_exe())
-        self.assertNotEqual(app.process, None)
-
-        self.assertEqual(app.UntitledNotepad.ProcessID(), app.process)
-
-        notepadpath = os.path.join(os.environ['systemroot'], self.notepad_subpath)
-        self.assertEqual(str(process_module(app.process)).lower(), str(notepadpath).lower())
-
-        app.UntitledNotepad.MenuSelect("File->Exit")
-
-#    def test_start(self):
-#        "test start() works correctly"
-#        app = Application()
-#        self.assertEqual(app.process, None)
-#        app._start("notepad.exe")
-#        self.assertNotEqual(app.process, None)
-#
-#        self.assertEqual(app.UntitledNotepad.ProcessID(), app.process)
-#
-#        notepadpath = os.path.join(os.environ['systemroot'], r"system32\notepad.exe")
-#        self.assertEqual(str(process_module(app.process)).lower(), str(notepadpath).lower())
-#
-#        app.UntitledNotepad.MenuSelect("File->Exit")
-
-
-    def testStart_bug01(self):
-        "On SourceForge forum AppStartError forgot to include %s for application name"
-
-        app = Application()
-        self.assertEqual(app.process, None)
-        application.app_start_timeout = 1
-        app_name = r"I am not * and Application!/\.exe"
-        try:
-            app.start_(app_name)
-        except AppStartError as e:
-            self.assertEquals(app_name in str(e), True)
-
-
-#    def testset_timing(self):
-#        "Test that set_timing sets the timing correctly"
-#        from pywinauto.controls import HwndWrapper
-#        prev_timing = (
-#            application.window_find_timeout,
-#            application.window_retry_interval,
-#            application.app_start_timeout,
-#            application.exists_timeout,
-#            application.exists_retry_interval,
-#            HwndWrapper.delay_after_click,
-#            HwndWrapper.delay_after_menuselect,
-#            HwndWrapper.delay_after_sendkeys_key,
-#            HwndWrapper.delay_after_button_click,
-#            HwndWrapper.delay_before_after_close_click,
-#        )
-#        set_timing(1, 2, 3, 4, 5, 6, 7, 8, 9, 10)
-#
-#        self.assertEquals(
-#            (
-#                application.window_find_timeout,
-#                application.window_retry_interval,
-#                application.app_start_timeout,
-#                application.exists_timeout,
-#                application.exists_retry_interval,
-#                HwndWrapper.delay_after_click,
-#                HwndWrapper.delay_after_menuselect,
-#                HwndWrapper.delay_after_sendkeys_key,
-#                HwndWrapper.delay_after_button_click,
-#                HwndWrapper.delay_before_after_close_click,
-#            ), (1, 2, 3, 4, 5, 6, 7, 8, 9, 10) )
-#
-#        set_timing(*prev_timing)
-
-
-
-    def testConnect_path(self):
-        "Test that connect_() works with a path"
-        app1 = Application()
-        app1.start_(_notepad_exe())
-
-        app_conn = Application()
-        app_conn.connect_(path = self.notepad_subpath)
-        self.assertEqual(app1.process, app_conn.process)
-
-        app_conn = Application()
-        if is_x64_Python() or not is_x64_OS():
-            app_conn.connect_(path = r"c:\windows\system32\notepad.exe")
-        else:
-            app_conn.connect_(path = r"c:\windows\syswow64\notepad.exe")
-        self.assertEqual(app1.process, app_conn.process)
-
-        app_conn.UntitledNotepad.MenuSelect('File->Exit')
-
-#    def test_Connect(self):
-#        "Test that connect_() works with a path"
-#        app1 = Application()
-#        app1.start_("notepad.exe")
-#
-#        app_conn = Application()
-#        app_conn.connect_(path = r"system32\notepad.exe")
-#        self.assertEqual(app1.process, app_conn.process)
-#
-#        app_conn = Application()
-#        app_conn.connect_(path = r"c:\windows\system32\notepad.exe")
-#        self.assertEqual(app1.process, app_conn.process)
-#
-#        app_conn.UntitledNotepad.MenuSelect('File->Exit')
-
-    def testConnect_process(self):
-        "Test that connect_() works with a process"
-        app1 = Application()
-        app1.start_(_notepad_exe())
-
-        app_conn = Application()
-        app_conn.connect_(process = app1.process)
-        self.assertEqual(app1.process, app_conn.process)
-
-        app_conn.UntitledNotepad.MenuSelect('File->Exit')
-
-
-    def testConnect_handle(self):
-        "Test that connect_() works with a handle"
-        app1 = Application()
-        app1.start_(_notepad_exe())
-        handle = app1.UntitledNotepad.handle
-
-        app_conn = Application()
-        app_conn.connect_(handle = handle)
-        self.assertEqual(app1.process, app_conn.process)
-
-        app_conn.UntitledNotepad.MenuSelect('File->Exit')
-
-
-    def testConnect_windowspec(self):
-        "Test that connect_() works with a windowspec"
-        app1 = Application()
-        app1.start_(_notepad_exe())
-        handle = app1.UntitledNotepad.handle
-
-        app_conn = Application()
-        try:
-            app_conn.connect_(title = "Untitled - Notepad")
-        except findwindows.WindowAmbiguousError:
-            wins = findwindows.find_windows(title = "Untitled - Notepad")
-            app_conn.connect_(handle = wins[0])
-
-        self.assertEqual(app1.process, app_conn.process)
-
-        app_conn.UntitledNotepad.MenuSelect('File->Exit')
-
-    def testConnect_raises(self):
-        "Test that connect_() raises with invalid input"
-        # try an argument that does not exist
-        self.assertRaises (
-            TypeError,
-            Application().connect_, **{'not_arg': 23})
-
-        self.assertRaises (
-            RuntimeError,
-            Application().connect_)
-
-        # try to pass an invalid process
-        self.assertRaises (
-            ProcessNotFoundError,
-            Application().connect_, **{'process': 0})
-
-        # try to pass an invalid handle
-        self.assertRaises(
-            RuntimeError,
-            Application().connect_, **{'handle' : 0})
-
-        # try to pass an invalid path
-        self.assertRaises(
-            ProcessNotFoundError,
-            Application().connect_, **{'path': "no app here"})
-
-
-    def testTopWindow(self):
-        "Test that top_window_() works correctly"
-        app = Application()
-        app.start_(_notepad_exe())
-
-        self.assertEqual(app.UntitledNotepad.handle, app.top_window_().handle)
-
-        app.UntitledNotepad.MenuSelect("File->Page Setup")
-
-        self.assertEqual(app.PageSetup.handle, app.top_window_().handle)
-
-        app.PageSetup.Cancel.Click()
-        app.UntitledNotepad.MenuSelect("File->Exit")
-
-
-    def testWindows(self):
-        "Test that windows_() works correctly"
-        app = Application()
-
-        self.assertRaises(AppNotConnected, app.windows_, **{'title' : 'not connected'})
-
-        app.start_('notepad.exe')
-
-        notepad_handle = app.UntitledNotepad.handle
-        self.assertEquals(app.windows_(visible_only = True), [notepad_handle])
-
-        app.UntitledNotepad.MenuSelect("File->Page Setup")
-
-        pagesetup_handle = app.PageSetup.handle
-        self.assertEquals(
-            app.windows_(visible_only = True, enabled_only = False),
-            [pagesetup_handle, notepad_handle])
-
-        app.PageSetup.Cancel.Click()
-        app.UntitledNotepad.MenuSelect("File->Exit")
-
-    def testWindow(self):
-        "Test that window_() works correctly"
-
-        app = Application()
-        app.start_(_notepad_exe())
-
-        title = app.window_(title = "Untitled - Notepad")
-        title_re = app.window_(title_re = "Untitled[ -]+Notepad")
-        classname = app.window_(class_name = "Notepad")
-        classname_re = app.window_(class_name_re = "Not..ad")
-        handle = app.window_(handle = title.handle)
-        bestmatch = app.window_(best_match = "Untiotled Notepad")
-
-        self.assertNotEqual(title.handle, None)
-        self.assertNotEqual(title.handle, 0)
-
-        self.assertEqual(title.handle, title_re.handle)
-        self.assertEqual(title.handle, classname.handle)
-        self.assertEqual(title.handle, classname_re.handle)
-        self.assertEqual(title.handle, handle.handle)
-        self.assertEqual(title.handle, bestmatch.handle)
-
-        app.UntitledNotepad.MenuSelect("File->Exit")
-
-    def testGetitem(self):
-        "Test that __getitem__() works correctly"
-        app = Application()
-        app.start_(_notepad_exe())
-
-        try:
-            app['blahblah']
-        except:
-            pass
-
-
-        #prev_timeout = application.window_find_timeout
-        #application.window_find_timeout = .1
-        self.assertRaises(
-            findbestmatch.MatchError,
-            app['blahblah']['not here'].__getitem__, 'handle')
-
-        self.assertEqual(
-            app[u'Unt\xeftledNotepad'].handle,
-            app.window_(title = "Untitled - Notepad").handle)
-
-        app.UntitledNotepad.MenuSelect("File->Page Setup")
-
-        self.assertEqual(
-            app['PageSetup'].handle,
-            app.window_(title = "Page Setup").handle)
-
-        app.PageSetup.Cancel.Click()
-        app.UntitledNotepad.MenuSelect("File->Exit")
-
-        #application.window_find_timeout = prev_timeout
-
-    def testGetattr(self):
-        "Test that __getattr__() works correctly"
-        app = Application()
-        app.start_(_notepad_exe())
-
-        #prev_timeout = application.window_find_timeout
-        #application.window_find_timeout = .1
-        self.assertRaises(
-            findbestmatch.MatchError,
-            app.blahblah.__getattr__, 'handle')
-
-        self.assertEqual(
-            app.UntitledNotepad.handle,
-            app.window_(title = "Untitled - Notepad").handle)
-
-        app.UntitledNotepad.MenuSelect("File->Page Setup")
-
-        # I think it's OK that this no longer raises a matcherror
-        # just because the window is not enabled - doesn't mean you
-        # should not be able to access it at all!
-        #self.assertRaises(findbestmatch.MatchError,
-        #    app.Notepad.__getattr__, 'handle')
-
-        self.assertEqual(
-            app.PageSetup.handle,
-            app.window_(title = "Page Setup").handle)
-
-        app.PageSetup.Cancel.Click()
-        app.UntitledNotepad.MenuSelect("File->Exit")
-
-        #application.window_find_timeout = prev_timeout
-
-
-    def testkill_(self):
-        "test killing the application"
-
-        app = Application()
-        app.start(_notepad_exe())
-
-        app.UntitledNotepad.Edit.TypeKeys("hello")
-
-        app.UntitledNotepad.MenuSelect("File->Print...")
-
-        #app.Print.FindPrinter.Click() # vvryabov: (Win7 x64) "Find Printers" dialog is from splwow64.exe process
-        #app.FindPrinters.Stop.Click() #           so cannot handle it in 32-bit Python
-
-        app.kill_()
-
-        self.assertRaises(AttributeError, app.UntitledNotepad.Edit)
-
-
-
-
-class WindowSpecificationTestCases(unittest.TestCase):
-    "Unit tests for the application.Application class"
-
-    def setUp(self):
-        """Start the application set some data and ensure the application
-        is in the state we want it."""
-        self.app = Application().start_("Notepad")
-        self.dlgspec = self.app.UntitledNotepad
-        self.ctrlspec = self.app.UntitledNotepad.Edit
-
-
-    def tearDown(self):
-        "Close the application after tests"
-        # close the application
-        #self.app.UntitledNotepad.MenuSelect("File->Exit")
-        self.app.kill_()
-
-
-    def test__init__(self):
-        "Test creating a new spec by hand"
-
-        wspec = WindowSpecification(
-            dict(
-                best_match = u"UntitledNotepad",
-                process = self.app.process)
-            )
-
-        self.assertEquals(
-            wspec.WindowText(),
-            u"Untitled - Notepad")
-
-
-    def test__call__(self):
-        "Test that __call__() correctly raises an error"
-        self.assertRaises(AttributeError, self.dlgspec)
-        self.assertRaises(AttributeError, self.ctrlspec)
-
-        # no best_match!
-        wspec = WindowSpecification(
-            dict(title = u"blah", process = self.app.process) )
-
-        self.assertRaises(AttributeError, wspec)
-
-
-
-    def testWrapperObject(self):
-        "Test that we can get a control "
-        from pywinauto.controls import HwndWrapper
-        self.assertEquals(True, isinstance(self.dlgspec, WindowSpecification))
-
-        self.assertEquals(
-            True,
-            isinstance(self.dlgspec.WrapperObject(), HwndWrapper.HwndWrapper)
-            )
-
-    def testWindow(self):
-        "test specifying a sub window of an existing specification"
-        sub_spec = self.dlgspec.ChildWindow(class_name = "Edit")
-
-        self.assertEquals(True, isinstance(sub_spec, WindowSpecification))
-        self.assertEquals(sub_spec.Class(), "Edit")
-
-
-
-    def test__getitem__(self):
-        "test item access of a windowspec"
-
-        self.assertEquals(
-            True,
-            isinstance(self.dlgspec['Edit'], WindowSpecification)
-            )
-
-        self.assertEquals(self.dlgspec['Edit'].Class(), "Edit")
-
-        self.assertRaises(AttributeError, self.ctrlspec.__getitem__, 'edit')
-
-
-
-    def testGetAttr(self):
-        "Test getting attributes works correctly"
-
-        self.assertEquals(
-            True,
-            isinstance(self.dlgspec.Edit, WindowSpecification)
-            )
-
-        self.assertEquals(self.dlgspec.Edit.Class(), "Edit")
-
-
-        # check that getting a dialog attribute works correctly
-        self.assertEquals(
-            "Notepad",
-            self.dlgspec.Class())
-
-
-
-
-    def testExists(self):
-        "Check that windows exist"
-
-        self.assertEquals(True, self.dlgspec.Exists())
-        self.assertEquals(True, self.dlgspec.Exists(0))
-        self.assertEquals(True, self.ctrlspec.Exists())
-        self.assertEquals(True, self.app.DefaultIME.Exists())
-
-        self.assertEquals(False, self.app.BlahBlah.Exists(.1))
-
-    def testExists_timing(self):
-        "test the timing of the exists method"
-
-        # try ones that should be found immediately
-        start = time.time()
-        self.assertEquals(True, self.dlgspec.Exists())
-        self.assertEquals(True, time.time() - start < .1)
-
-        start = time.time()
-        self.assertEquals(True, self.ctrlspec.Exists())
-        self.assertEquals(True, time.time() - start < .1)
-
-        # try one that should not be found
-        start = time.time()
-        self.assertEquals(True, self.dlgspec.Exists(.5))
-        timedif =  time.time() - start
-        self.assertEquals(True, .49 > timedif < .6)
-
-
-    def testWait(self):
-        "test the functionality and timing of the wait method"
-
-        allowable_error = .02
-
-        start = time.time()
-        self.assertEqual(self.dlgspec.WrapperObject(), self.dlgspec.Wait("enaBleD "))
-        time_taken = (time.time() - start)
-        if not 0 <= time_taken < (0 + allowable_error):
-            self.assertEqual(.02,  time_taken)
-
-        start = time.time()
-        self.assertEqual(self.dlgspec.WrapperObject(), self.dlgspec.Wait("  ready"))
-        self.assertEqual(True, 0 <= (time.time() - start) < 0 + allowable_error)
-
-        start = time.time()
-        self.assertEqual(self.dlgspec.WrapperObject(), self.dlgspec.Wait(" exiSTS"))
-        self.assertEqual(True, 0 <= (time.time() - start) < 0 + allowable_error)
-
-        start = time.time()
-        self.assertEqual(self.dlgspec.WrapperObject(), self.dlgspec.Wait(" VISIBLE "))
-        self.assertEqual(True, 0 <= (time.time() - start) < 0 + allowable_error)
-
-        start = time.time()
-        self.assertEqual(self.dlgspec.WrapperObject(), self.dlgspec.Wait(" ready enabled"))
-        self.assertEqual(True, 0 <= (time.time() - start) < 0 + allowable_error)
-
-        start = time.time()
-        self.assertEqual(self.dlgspec.WrapperObject(), self.dlgspec.Wait("visible exists "))
-        self.assertEqual(True, 0 <= (time.time() - start) < 0 + allowable_error)
-
-        start = time.time()
-        self.assertEqual(self.dlgspec.WrapperObject(), self.dlgspec.Wait("exists "))
-        self.assertEqual(True, 0 <= (time.time() - start) < 0 + allowable_error)
-
-
-
-    def testWaitNot(self):
-        """Test that wait not fails for all the following
-
-        * raises and error when criteria not met
-        * timing is close to the timeout value"""
-        allowable_error = .05
-
-        start = time.time()
-        self.assertRaises(RuntimeError, self.dlgspec.WaitNot, "enaBleD ", .1, .05)
-        taken = time.time() - start
-        if .1 < (taken)  > .1 + allowable_error:
-            self.assertEqual(.12, taken)
-
-        start = time.time()
-        self.assertRaises(RuntimeError, self.dlgspec.WaitNot, "  ready", .1, .05)
-        self.assertEqual(True, .1 <= (time.time() - start) < .1 + allowable_error)
-
-        start = time.time()
-        self.assertRaises(RuntimeError, self.dlgspec.WaitNot, " exiSTS", .1, .05)
-        self.assertEqual(True, .1 <= (time.time() - start) < .1 + allowable_error)
-
-        start = time.time()
-        self.assertRaises(RuntimeError, self.dlgspec.WaitNot, " VISIBLE ", .1, .05)
-        self.assertEqual(True, .1 <= (time.time() - start) < .1 + allowable_error)
-
-        start = time.time()
-        self.assertRaises(RuntimeError, self.dlgspec.WaitNot, " ready enabled", .1, .05)
-        self.assertEqual(True, .1 <= (time.time() - start) < .1 + allowable_error)
-
-        start = time.time()
-        self.assertRaises(RuntimeError, self.dlgspec.WaitNot, "visible exists ", .1, .05)
-        self.assertEqual(True, .1 <= (time.time() - start) < .1 + allowable_error)
-
-        start = time.time()
-        self.assertRaises(RuntimeError, self.dlgspec.WaitNot, "exists ", .1, .05)
-        self.assertEqual(True, .1 <= (time.time() - start) < .1 + allowable_error)
-
-
-#    def testWaitReady(self):
-#        "Make sure the friendly class is set correctly"
-#
-#        allowable_error = .02
-#
-#        start = time.time()
-#        self.assertEqual(self.dlgspec.ctrl_(), self.dlgspec.WaitReady(.1, .05))
-#
-#        # it it didn't finish in the allocated time then raise an error
-#        # we assertEqual to something that we know is not right - to get a
-#        # better error report
-#        if not 0 <= (time.time() - start) < 0 + allowable_error:
-#            self.assertEqual(0, time.time() - start)
-#        #self.assertEqual(True, 0 <= (time.time() - start) < 0 + allowable_error)
-#
-#
-#    def testWaitNotReady(self):
-#        "Make sure the friendly class is set correctly"
-#
-#        allowable_error = .02
-#
-#        start = time.time()
-#        self.assertRaises(RuntimeError, self.dlgspec.WaitNotReady, .1, .05)
-#
-#        if not .1 <= (time.time() - start) < .1 + allowable_error:
-#            self.assertEqual(.1, time.time() - start)
-#
-#        #self.assertEqual(True, .1 <= (time.time() - start) < .1 + allowable_error)
-#
-#
-#    def testWaitEnabled(self):
-#        "Make sure the friendly class is set correctly"
-#
-#        allowable_error = .02
-#
-#        start = time.time()
-#        self.assertEqual(self.dlgspec.ctrl_(), self.dlgspec.WaitEnabled(.1, .05))
-#
-#        if not 0 <= (time.time() - start) < 0 + allowable_error:
-#            self.assertEqual(0, time.time() - start)
-#
-#        #self.assertEqual(True, 0 <= (time.time() - start) < 0 + allowable_error)
-#
-#
-#    def testWaitNotEnabled(self):
-#        "Make sure the friendly class is set correctly"
-#
-#        allowable_error = .02
-#
-#        start = time.time()
-#        self.assertRaises(RuntimeError, self.dlgspec.WaitNotEnabled, .1, .05)
-#        if not .1 <= (time.time() - start) < .1 + allowable_error:
-#            self.assertEqual(.1, time.time() - start)
-#        #self.assertEqual(True, .1 <= (time.time() - start) < .1 + allowable_error)
-#
-#    def testWaitVisible(self):
-#        "Make sure the friendly class is set correctly"
-#
-#        allowable_error = .02
-#
-#        start = time.time()
-#        self.assertEqual(self.dlgspec.ctrl_(), self.dlgspec.WaitVisible(.1, .05))
-#        if not 0 <= (time.time() - start) < 0 + allowable_error:
-#            self.assertEqual(0, time.time() - start)
-#        #self.assertEqual(True, 0 <= (time.time() - start) < 0 + allowable_error)
-#
-#    def testWaitNotVisible(self):
-#        "Make sure the friendly class is set correctly"
-#
-#        allowable_error = .02
-#
-#        start = time.time()
-#        self.assertRaises(RuntimeError, self.dlgspec.WaitNotVisible, .1, .05)
-#        # it it didn't finish in the allocated time then raise an error
-#        # we assertEqual to something that we know is not right - to get a
-#        # better error report
-#        if not .1 <= (time.time() - start) < .1 + allowable_error:
-#            self.assertEqual(.1, time.time() - start)
-#
-#    def testWaitExists(self):
-#        "Make sure the friendly class is set correctly"
-#
-#        allowable_error = .02
-#
-#        start = time.time()
-#        self.assertEqual(self.dlgspec.ctrl_(), self.dlgspec.WaitExists(.1, .05))
-#
-#        # it it didn't finish in the allocated time then raise an error
-#        # we assertEqual to something that we know is not right - to get a
-#        # better error report
-#        if not 0 <= (time.time() - start) < 0 + allowable_error:
-#            self.assertEqual(.1, time.time() - start)
-#
-#    def testWaitNotExists(self):
-#        "Make sure the friendly class is set correctly"
-#
-#        allowable_error = .02
-#
-#        start = time.time()
-#        self.assertRaises(RuntimeError, self.dlgspec.WaitNotExists, .1, .05)
-#        if not .1 <= (time.time() - start) < .1 + allowable_error:
-#            self.assertEqual(.1, time.time() - start)
-#        #self.assertEqual(True, .1 <= (time.time() - start) < .1 + allowable_error)
-
-
-    def testPrintControlIdentifiers(self):
-        "Make sure the friendly class is set correctly"
-
-        self.dlgspec.print_control_identifiers()
-        self.ctrlspec.print_control_identifiers()
-
-
-if __name__ == "__main__":
-    #_unittests()
-
-    unittest.main()
-
-
-=======
-# GUI Application automation and testing library
-# Copyright (C) 2006 Mark Mc Mahon
-#
-# This library is free software; you can redistribute it and/or
-# modify it under the terms of the GNU Lesser General Public License
-# as published by the Free Software Foundation; either version 2.1
-# of the License, or (at your option) any later version.
-#
-# This library is distributed in the hope that it will be useful,
-# but WITHOUT ANY WARRANTY; without even the implied warranty of
-# MERCHANTABILITY or FITNESS FOR A PARTICULAR PURPOSE.
-# See the GNU Lesser General Public License for more details.
-#
-# You should have received a copy of the GNU Lesser General Public
-# License along with this library; if not, write to the
-#    Free Software Foundation, Inc.,
-#    59 Temple Place,
-#    Suite 330,
-#    Boston, MA 02111-1307 USA
-
-#pylint: disable-msg=C0301
-#pylint: disable-msg=F0401
-#pylint: disable-msg=W0142
-
-"Tests for application.py"
-
-__revision__ = "$Revision: 234 $"
-
-import os
-import os.path
-import unittest
-import time
-import pprint
-import pdb
-import warnings
-
-import sys
-sys.path.append(".")
-from pywinauto import application
-from pywinauto.application import *
-from pywinauto import findwindows
-from pywinauto.timings import Timings
-from pywinauto.sysinfo import is_x64_Python, is_x64_OS
-
-Timings.Fast()
-#application.set_timing(1, .01, 1, .01, .05, 0, 0, .1, 0, .01)
-
-# page setup dialog takes a long time to load
-# so make sure that we wait for it.
-Timings.window_find_timeout = 10
-
-def _notepad_exe():
-    if is_x64_Python() or not is_x64_OS():
-        return r"C:\Windows\System32\notepad.exe"
-    else:
-        return r"C:\Windows\SysWOW64\notepad.exe"
-
-
-class ApplicationTestCases(unittest.TestCase):
-    "Unit tests for the application.Application class"
-
-    def setUp(self):
-        """Start the application set some data and ensure the application
-        is in the state we want it."""
-        self.prev_warn = warnings.showwarning
-        def no_warnings(*args, **kwargs): pass
-        warnings.showwarning = no_warnings
-
-        if is_x64_Python() or not is_x64_OS():
-            self.notepad_subpath = r"system32\notepad.exe"
-        else:
-            self.notepad_subpath = r"SysWOW64\notepad.exe"
-
-    def tearDown(self):
-        "Close the application after tests"
-        # close the application
-        #self.dlg.SendMessage(win32defines.WM_CLOSE)
-        warnings.showwarning = self.prev_warn
-
-
-    def testNotConnected(self):
-        "Verify that it raises when the app is not connected"
-        #self.assertRaises (AppNotConnected, Application().__getattr__, 'Hiya')
-        #self.assertRaises (AppNotConnected, Application().__getitem__, 'Hiya')
-        #self.assertRaises (AppNotConnected, Application().window_, title = 'Hiya')
-        #self.assertRaises (AppNotConnected, Application().top_window_,)
-        pass
-
-    def testStartProblem(self):
-        "Verify start_ raises on unknown command"
-        self.assertRaises (AppStartError, Application().start_, 'Hiya')
-
-
-    def teststart_(self):
-        "test start_() works correctly"
-        app = Application()
-        self.assertEqual(app.process, None)
-        app.start_(_notepad_exe())
-        self.assertNotEqual(app.process, None)
-
-        self.assertEqual(app.UntitledNotepad.ProcessID(), app.process)
-
-        notepadpath = os.path.join(os.environ['systemroot'], self.notepad_subpath)
-        self.assertEqual(str(process_module(app.process)).lower(), str(notepadpath).lower())
-
-        app.UntitledNotepad.MenuSelect("File->Exit")
-
-#    def test_start(self):
-#        "test start() works correctly"
-#        app = Application()
-#        self.assertEqual(app.process, None)
-#        app._start("notepad.exe")
-#        self.assertNotEqual(app.process, None)
-#
-#        self.assertEqual(app.UntitledNotepad.ProcessID(), app.process)
-#
-#        notepadpath = os.path.join(os.environ['systemroot'], r"system32\notepad.exe")
-#        self.assertEqual(str(process_module(app.process)).lower(), str(notepadpath).lower())
-#
-#        app.UntitledNotepad.MenuSelect("File->Exit")
-
-
-    def testStart_bug01(self):
-        "On SourceForge forum AppStartError forgot to include %s for application name"
-        app = Application()
-        self.assertEqual(app.process, None)
-        application.app_start_timeout = 1
-        app_name = r"I am not * and Application!/\.exe"
-        try:
-            app.start_(app_name)
-        except AppStartError as e:
-            self.assertEquals(app_name in str(e), True)
-
-
-#    def testset_timing(self):
-#        "Test that set_timing sets the timing correctly"
-#        from pywinauto.controls import HwndWrapper
-#        prev_timing = (
-#            application.window_find_timeout,
-#            application.window_retry_interval,
-#            application.app_start_timeout,
-#            application.exists_timeout,
-#            application.exists_retry_interval,
-#            HwndWrapper.delay_after_click,
-#            HwndWrapper.delay_after_menuselect,
-#            HwndWrapper.delay_after_sendkeys_key,
-#            HwndWrapper.delay_after_button_click,
-#            HwndWrapper.delay_before_after_close_click,
-#        )
-#        set_timing(1, 2, 3, 4, 5, 6, 7, 8, 9, 10)
-#
-#        self.assertEquals(
-#            (
-#                application.window_find_timeout,
-#                application.window_retry_interval,
-#                application.app_start_timeout,
-#                application.exists_timeout,
-#                application.exists_retry_interval,
-#                HwndWrapper.delay_after_click,
-#                HwndWrapper.delay_after_menuselect,
-#                HwndWrapper.delay_after_sendkeys_key,
-#                HwndWrapper.delay_after_button_click,
-#                HwndWrapper.delay_before_after_close_click,
-#            ), (1, 2, 3, 4, 5, 6, 7, 8, 9, 10) )
-#
-#        set_timing(*prev_timing)
-
-
-
-    def testConnect_path(self):
-        "Test that connect_() works with a path"
-        app1 = Application()
-        app1.start_(_notepad_exe())
-
-        app_conn = Application()
-        app_conn.connect_(path = self.notepad_subpath)
-        self.assertEqual(app1.process, app_conn.process)
-
-        app_conn = Application()
-        if is_x64_Python() or not is_x64_OS():
-            app_conn.connect_(path = r"c:\windows\system32\notepad.exe")
-        else:
-            app_conn.connect_(path = r"c:\windows\syswow64\notepad.exe")
-        self.assertEqual(app1.process, app_conn.process)
-
-        app_conn.UntitledNotepad.MenuSelect('File->Exit')
-
-#    def test_Connect(self):
-#        "Test that connect_() works with a path"
-#        app1 = Application()
-#        app1.start_("notepad.exe")
-#
-#        app_conn = Application()
-#        app_conn.connect_(path = r"system32\notepad.exe")
-#        self.assertEqual(app1.process, app_conn.process)
-#
-#        app_conn = Application()
-#        app_conn.connect_(path = r"c:\windows\system32\notepad.exe")
-#        self.assertEqual(app1.process, app_conn.process)
-#
-#        app_conn.UntitledNotepad.MenuSelect('File->Exit')
-
-    def testConnect_process(self):
-        "Test that connect_() works with a process"
-        app1 = Application()
-        app1.start_(_notepad_exe())
-
-        app_conn = Application()
-        app_conn.connect_(process = app1.process)
-        self.assertEqual(app1.process, app_conn.process)
-
-        app_conn.UntitledNotepad.MenuSelect('File->Exit')
-
-
-    def testConnect_handle(self):
-        "Test that connect_() works with a handle"
-        app1 = Application()
-        app1.start_(_notepad_exe())
-        handle = app1.UntitledNotepad.handle
-
-        app_conn = Application()
-        app_conn.connect_(handle = handle)
-        self.assertEqual(app1.process, app_conn.process)
-
-        app_conn.UntitledNotepad.MenuSelect('File->Exit')
-
-
-    def testConnect_windowspec(self):
-        "Test that connect_() works with a windowspec"
-        app1 = Application()
-        app1.start_(_notepad_exe())
-        handle = app1.UntitledNotepad.handle
-
-        app_conn = Application()
-        try:
-            app_conn.connect_(title = "Untitled - Notepad")
-        except findwindows.WindowAmbiguousError:
-            wins = findwindows.find_windows(title = "Untitled - Notepad")
-            app_conn.connect_(handle = wins[0].handle)
-
-        self.assertEqual(app1.process, app_conn.process)
-
-        app_conn.UntitledNotepad.MenuSelect('File->Exit')
-
-    def testConnect_raises(self):
-        "Test that connect_() raises with invalid input"
-        # try an argument that does not exist
-        self.assertRaises (
-            TypeError,
-            Application().connect_, **{'not_arg': 23})
-
-        self.assertRaises (
-            RuntimeError,
-            Application().connect_)
-
-        # try to pass an invalid process
-        self.assertRaises (
-            ProcessNotFoundError,
-            Application().connect_, **{'process': 0})
-
-        # try to pass an invalid handle
-        self.assertRaises(
-            RuntimeError,
-            Application().connect_, **{'handle' : 0})
-
-        # try to pass an invalid path
-        self.assertRaises(
-            ProcessNotFoundError,
-            Application().connect_, **{'path': "no app here"})
-
-
-    def testTopWindow(self):
-        "Test that top_window_() works correctly"
-        app = Application()
-        app.start_(_notepad_exe())
-
-        self.assertEqual(app.UntitledNotepad.handle, app.top_window_().handle)
-
-        app.UntitledNotepad.MenuSelect("File->Page Setup")
-
-        self.assertEqual(app.PageSetup.handle, app.top_window_().handle)
-
-        app.PageSetup.Cancel.Click()
-        app.UntitledNotepad.MenuSelect("File->Exit")
-
-
-    def testWindows(self):
-        "Test that windows_() works correctly"
-        app = Application()
-
-        self.assertRaises(AppNotConnected, app.windows_, **{'title' : 'not connected'})
-
-        app.start_('notepad.exe')
-
-        notepad_handle = app.UntitledNotepad.handle
-        self.assertEquals(app.windows_(visible_only = True), [notepad_handle])
-
-        app.UntitledNotepad.MenuSelect("File->Page Setup")
-
-        pagesetup_handle = app.PageSetup.handle
-        self.assertEquals(
-            app.windows_(visible_only = True, enabled_only = False),
-            [pagesetup_handle, notepad_handle])
-
-        app.PageSetup.Cancel.Click()
-        app.UntitledNotepad.MenuSelect("File->Exit")
-
-    def testWindow(self):
-        "Test that window_() works correctly"
-        app = Application()
-        app.start_(_notepad_exe())
-
-        title = app.window_(title = "Untitled - Notepad")
-        title_re = app.window_(title_re = "Untitled[ -]+Notepad")
-        classname = app.window_(class_name = "Notepad")
-        classname_re = app.window_(class_name_re = "Not..ad")
-        handle = app.window_(handle = title.handle)
-        bestmatch = app.window_(best_match = "Untiotled Notepad")
-
-        self.assertNotEqual(title.handle, None)
-        self.assertNotEqual(title.handle, 0)
-
-        self.assertEqual(title.handle, title_re.handle)
-        self.assertEqual(title.handle, classname.handle)
-        self.assertEqual(title.handle, classname_re.handle)
-        self.assertEqual(title.handle, handle.handle)
-        self.assertEqual(title.handle, bestmatch.handle)
-
-        app.UntitledNotepad.MenuSelect("File->Exit")
-
-    def testGetitem(self):
-        "Test that __getitem__() works correctly"
-        app = Application()
-        app.start_(_notepad_exe())
-
-        try:
-            app['blahblah']
-        except:
-            pass
-
-
-        #prev_timeout = application.window_find_timeout
-        #application.window_find_timeout = .1
-        self.assertRaises(
-            findbestmatch.MatchError,
-            app['blahblah']['not here'].__getitem__, 'handle')
-
-        self.assertEqual(
-            app[u'Unt\xeftledNotepad'].handle,
-            app.window_(title = "Untitled - Notepad").handle)
-
-        app.UntitledNotepad.MenuSelect("File->Page Setup")
-
-        self.assertEqual(
-            app['PageSetup'].handle,
-            app.window_(title = "Page Setup").handle)
-
-        app.PageSetup.Cancel.Click()
-        app.UntitledNotepad.MenuSelect("File->Exit")
-
-        #application.window_find_timeout = prev_timeout
-
-    def testGetattr(self):
-        "Test that __getattr__() works correctly"
-        app = Application()
-        app.start_(_notepad_exe())
-
-        #prev_timeout = application.window_find_timeout
-        #application.window_find_timeout = .1
-        self.assertRaises(
-            findbestmatch.MatchError,
-            app.blahblah.__getattr__, 'handle')
-
-        self.assertEqual(
-            app.UntitledNotepad.handle,
-            app.window_(title = "Untitled - Notepad").handle)
-
-        app.UntitledNotepad.MenuSelect("File->Page Setup")
-
-        # I think it's OK that this no longer raises a matcherror
-        # just because the window is not enabled - doesn't mean you
-        # should not be able to access it at all!
-        #self.assertRaises(findbestmatch.MatchError,
-        #    app.Notepad.__getattr__, 'handle')
-
-        self.assertEqual(
-            app.PageSetup.handle,
-            app.window_(title = "Page Setup").handle)
-
-        app.PageSetup.Cancel.Click()
-        app.UntitledNotepad.MenuSelect("File->Exit")
-
-        #application.window_find_timeout = prev_timeout
-
-
-    def testkill_(self):
-        "test killing the application"
-
-        app = Application()
-        app.start(_notepad_exe())
-
-        app.UntitledNotepad.Edit.TypeKeys("hello")
-
-        app.UntitledNotepad.MenuSelect("File->Print...")
-
-        #app.Print.FindPrinter.Click() # vvryabov: (Win7 x64) "Find Printers" dialog is from splwow64.exe process
-        #app.FindPrinters.Stop.Click() #           so cannot handle it in 32-bit Python
-
-        app.kill_()
-
-        self.assertRaises(AttributeError, app.UntitledNotepad.Edit)
-
-
-
-
-class WindowSpecificationTestCases(unittest.TestCase):
-    "Unit tests for the application.Application class"
-
-    def setUp(self):
-        """Start the application set some data and ensure the application
-        is in the state we want it."""
-        self.app = Application().start_("Notepad")
-        self.dlgspec = self.app.UntitledNotepad
-        self.ctrlspec = self.app.UntitledNotepad.Edit
-
-
-    def tearDown(self):
-        "Close the application after tests"
-        # close the application
-        #self.app.UntitledNotepad.MenuSelect("File->Exit")
-        self.app.kill_()
-
-
-    def test__init__(self):
-        "Test creating a new spec by hand"
-
-        wspec = WindowSpecification(
-            dict(
-                best_match = u"UntitledNotepad",
-                process = self.app.process)
-            )
-
-        self.assertEquals(
-            wspec.WindowText(),
-            u"Untitled - Notepad")
-
-
-    def test__call__(self):
-        "Test that __call__() correctly raises an error"
-        self.assertRaises(AttributeError, self.dlgspec)
-        self.assertRaises(AttributeError, self.ctrlspec)
-
-        # no best_match!
-        wspec = WindowSpecification(
-            dict(title = u"blah", process = self.app.process) )
-
-        self.assertRaises(AttributeError, wspec)
-
-
-
-    def testWrapperObject(self):
-        "Test that we can get a control "
-        from pywinauto.controls import HwndWrapper
-        self.assertEquals(True, isinstance(self.dlgspec, WindowSpecification))
-
-        self.assertEquals(
-            True,
-            isinstance(self.dlgspec.WrapperObject(), HwndWrapper.HwndWrapper)
-            )
-
-    def testWindow(self):
-        "test specifying a sub window of an existing specification"
-        sub_spec = self.dlgspec.ChildWindow(class_name = "Edit")
-
-        self.assertEquals(True, isinstance(sub_spec, WindowSpecification))
-        self.assertEquals(sub_spec.Class(), "Edit")
-
-
-
-    def test__getitem__(self):
-        "test item access of a windowspec"
-
-        self.assertEquals(
-            True,
-            isinstance(self.dlgspec['Edit'], WindowSpecification)
-            )
-
-        self.assertEquals(self.dlgspec['Edit'].Class(), "Edit")
-
-        self.assertRaises(AttributeError, self.ctrlspec.__getitem__, 'edit')
-
-
-
-    def testGetAttr(self):
-        "Test getting attributes works correctly"
-
-        self.assertEquals(
-            True,
-            isinstance(self.dlgspec.Edit, WindowSpecification)
-            )
-
-        self.assertEquals(self.dlgspec.Edit.Class(), "Edit")
-
-
-        # check that getting a dialog attribute works correctly
-        self.assertEquals(
-            "Notepad",
-            self.dlgspec.Class())
-
-
-
-
-    def testExists(self):
-        "Check that windows exist"
-
-        self.assertEquals(True, self.dlgspec.Exists())
-        self.assertEquals(True, self.dlgspec.Exists(0))
-        self.assertEquals(True, self.ctrlspec.Exists())
-        self.assertEquals(True, self.app.DefaultIME.Exists())
-
-        self.assertEquals(False, self.app.BlahBlah.Exists(.1))
-
-    def testExists_timing(self):
-        "test the timing of the exists method"
-
-        # try ones that should be found immediately
-        start = time.time()
-        self.assertEquals(True, self.dlgspec.Exists())
-        self.assertEquals(True, time.time() - start < .1)
-
-        start = time.time()
-        self.assertEquals(True, self.ctrlspec.Exists())
-        self.assertEquals(True, time.time() - start < .1)
-
-        # try one that should not be found
-        start = time.time()
-        self.assertEquals(True, self.dlgspec.Exists(.5))
-        timedif =  time.time() - start
-        self.assertEquals(True, .49 > timedif < .6)
-
-
-    def testWait(self):
-        "test the functionality and timing of the wait method"
-
-        allowable_error = .02
-
-        start = time.time()
-        self.assertEqual(self.dlgspec.WrapperObject(), self.dlgspec.Wait("enaBleD "))
-        time_taken = (time.time() - start)
-        if not 0 <= time_taken < (0 + allowable_error):
-            self.assertEqual(.02,  time_taken)
-
-        start = time.time()
-        self.assertEqual(self.dlgspec.WrapperObject(), self.dlgspec.Wait("  ready"))
-        self.assertEqual(True, 0 <= (time.time() - start) < 0 + allowable_error)
-
-        start = time.time()
-        self.assertEqual(self.dlgspec.WrapperObject(), self.dlgspec.Wait(" exiSTS"))
-        self.assertEqual(True, 0 <= (time.time() - start) < 0 + allowable_error)
-
-        start = time.time()
-        self.assertEqual(self.dlgspec.WrapperObject(), self.dlgspec.Wait(" VISIBLE "))
-        self.assertEqual(True, 0 <= (time.time() - start) < 0 + allowable_error)
-
-        start = time.time()
-        self.assertEqual(self.dlgspec.WrapperObject(), self.dlgspec.Wait(" ready enabled"))
-        self.assertEqual(True, 0 <= (time.time() - start) < 0 + allowable_error)
-
-        start = time.time()
-        self.assertEqual(self.dlgspec.WrapperObject(), self.dlgspec.Wait("visible exists "))
-        self.assertEqual(True, 0 <= (time.time() - start) < 0 + allowable_error)
-
-        start = time.time()
-        self.assertEqual(self.dlgspec.WrapperObject(), self.dlgspec.Wait("exists "))
-        self.assertEqual(True, 0 <= (time.time() - start) < 0 + allowable_error)
-
-
-
-    def testWaitNot(self):
-        """Test that wait not fails for all the following
-
-        * raises and error when criteria not met
-        * timing is close to the timeout value"""
-        allowable_error = .05
-
-        start = time.time()
-        self.assertRaises(RuntimeError, self.dlgspec.WaitNot, "enaBleD ", .1, .05)
-        taken = time.time() - start
-        if .1 < (taken)  > .1 + allowable_error:
-            self.assertEqual(.12, taken)
-
-        start = time.time()
-        self.assertRaises(RuntimeError, self.dlgspec.WaitNot, "  ready", .1, .05)
-        self.assertEqual(True, .1 <= (time.time() - start) < .1 + allowable_error)
-
-        start = time.time()
-        self.assertRaises(RuntimeError, self.dlgspec.WaitNot, " exiSTS", .1, .05)
-        self.assertEqual(True, .1 <= (time.time() - start) < .1 + allowable_error)
-
-        start = time.time()
-        self.assertRaises(RuntimeError, self.dlgspec.WaitNot, " VISIBLE ", .1, .05)
-        self.assertEqual(True, .1 <= (time.time() - start) < .1 + allowable_error)
-
-        start = time.time()
-        self.assertRaises(RuntimeError, self.dlgspec.WaitNot, " ready enabled", .1, .05)
-        self.assertEqual(True, .1 <= (time.time() - start) < .1 + allowable_error)
-
-        start = time.time()
-        self.assertRaises(RuntimeError, self.dlgspec.WaitNot, "visible exists ", .1, .05)
-        self.assertEqual(True, .1 <= (time.time() - start) < .1 + allowable_error)
-
-        start = time.time()
-        self.assertRaises(RuntimeError, self.dlgspec.WaitNot, "exists ", .1, .05)
-        self.assertEqual(True, .1 <= (time.time() - start) < .1 + allowable_error)
-
-
-#    def testWaitReady(self):
-#        "Make sure the friendly class is set correctly"
-#
-#        allowable_error = .02
-#
-#        start = time.time()
-#        self.assertEqual(self.dlgspec.ctrl_(), self.dlgspec.WaitReady(.1, .05))
-#
-#        # it it didn't finish in the allocated time then raise an error
-#        # we assertEqual to something that we know is not right - to get a
-#        # better error report
-#        if not 0 <= (time.time() - start) < 0 + allowable_error:
-#            self.assertEqual(0, time.time() - start)
-#        #self.assertEqual(True, 0 <= (time.time() - start) < 0 + allowable_error)
-#
-#
-#    def testWaitNotReady(self):
-#        "Make sure the friendly class is set correctly"
-#
-#        allowable_error = .02
-#
-#        start = time.time()
-#        self.assertRaises(RuntimeError, self.dlgspec.WaitNotReady, .1, .05)
-#
-#        if not .1 <= (time.time() - start) < .1 + allowable_error:
-#            self.assertEqual(.1, time.time() - start)
-#
-#        #self.assertEqual(True, .1 <= (time.time() - start) < .1 + allowable_error)
-#
-#
-#    def testWaitEnabled(self):
-#        "Make sure the friendly class is set correctly"
-#
-#        allowable_error = .02
-#
-#        start = time.time()
-#        self.assertEqual(self.dlgspec.ctrl_(), self.dlgspec.WaitEnabled(.1, .05))
-#
-#        if not 0 <= (time.time() - start) < 0 + allowable_error:
-#            self.assertEqual(0, time.time() - start)
-#
-#        #self.assertEqual(True, 0 <= (time.time() - start) < 0 + allowable_error)
-#
-#
-#    def testWaitNotEnabled(self):
-#        "Make sure the friendly class is set correctly"
-#
-#        allowable_error = .02
-#
-#        start = time.time()
-#        self.assertRaises(RuntimeError, self.dlgspec.WaitNotEnabled, .1, .05)
-#        if not .1 <= (time.time() - start) < .1 + allowable_error:
-#            self.assertEqual(.1, time.time() - start)
-#        #self.assertEqual(True, .1 <= (time.time() - start) < .1 + allowable_error)
-#
-#    def testWaitVisible(self):
-#        "Make sure the friendly class is set correctly"
-#
-#        allowable_error = .02
-#
-#        start = time.time()
-#        self.assertEqual(self.dlgspec.ctrl_(), self.dlgspec.WaitVisible(.1, .05))
-#        if not 0 <= (time.time() - start) < 0 + allowable_error:
-#            self.assertEqual(0, time.time() - start)
-#        #self.assertEqual(True, 0 <= (time.time() - start) < 0 + allowable_error)
-#
-#    def testWaitNotVisible(self):
-#        "Make sure the friendly class is set correctly"
-#
-#        allowable_error = .02
-#
-#        start = time.time()
-#        self.assertRaises(RuntimeError, self.dlgspec.WaitNotVisible, .1, .05)
-#        # it it didn't finish in the allocated time then raise an error
-#        # we assertEqual to something that we know is not right - to get a
-#        # better error report
-#        if not .1 <= (time.time() - start) < .1 + allowable_error:
-#            self.assertEqual(.1, time.time() - start)
-#
-#    def testWaitExists(self):
-#        "Make sure the friendly class is set correctly"
-#
-#        allowable_error = .02
-#
-#        start = time.time()
-#        self.assertEqual(self.dlgspec.ctrl_(), self.dlgspec.WaitExists(.1, .05))
-#
-#        # it it didn't finish in the allocated time then raise an error
-#        # we assertEqual to something that we know is not right - to get a
-#        # better error report
-#        if not 0 <= (time.time() - start) < 0 + allowable_error:
-#            self.assertEqual(.1, time.time() - start)
-#
-#    def testWaitNotExists(self):
-#        "Make sure the friendly class is set correctly"
-#
-#        allowable_error = .02
-#
-#        start = time.time()
-#        self.assertRaises(RuntimeError, self.dlgspec.WaitNotExists, .1, .05)
-#        if not .1 <= (time.time() - start) < .1 + allowable_error:
-#            self.assertEqual(.1, time.time() - start)
-#        #self.assertEqual(True, .1 <= (time.time() - start) < .1 + allowable_error)
-
-
-    def testPrintControlIdentifiers(self):
-        "Make sure the friendly class is set correctly"
-
-        self.dlgspec.print_control_identifiers()
-        self.ctrlspec.print_control_identifiers()
-
-
-if __name__ == "__main__":
-    #_unittests()
-
-    unittest.main()
-
->>>>>>> 0a1d315a
+# GUI Application automation and testing library
+# Copyright (C) 2006 Mark Mc Mahon
+#
+# This library is free software; you can redistribute it and/or
+# modify it under the terms of the GNU Lesser General Public License
+# as published by the Free Software Foundation; either version 2.1
+# of the License, or (at your option) any later version.
+#
+# This library is distributed in the hope that it will be useful,
+# but WITHOUT ANY WARRANTY; without even the implied warranty of
+# MERCHANTABILITY or FITNESS FOR A PARTICULAR PURPOSE.
+# See the GNU Lesser General Public License for more details.
+#
+# You should have received a copy of the GNU Lesser General Public
+# License along with this library; if not, write to the
+#    Free Software Foundation, Inc.,
+#    59 Temple Place,
+#    Suite 330,
+#    Boston, MA 02111-1307 USA
+
+#pylint: disable-msg=C0301
+#pylint: disable-msg=F0401
+#pylint: disable-msg=W0142
+
+"Tests for application.py"
+
+__revision__ = "$Revision: 234 $"
+
+import os
+import os.path
+import unittest
+import time
+import pprint
+import pdb
+import warnings
+
+import sys
+sys.path.append(".")
+from pywinauto import application
+from pywinauto.application import *
+from pywinauto import findwindows
+from pywinauto.timings import Timings
+from pywinauto.sysinfo import is_x64_Python, is_x64_OS
+
+Timings.Fast()
+#application.set_timing(1, .01, 1, .01, .05, 0, 0, .1, 0, .01)
+
+# page setup dialog takes a long time to load
+# so make sure that we wait for it.
+Timings.window_find_timeout = 10
+
+def _notepad_exe():
+    if is_x64_Python() or not is_x64_OS():
+        return r"C:\Windows\System32\notepad.exe"
+    else:
+        return r"C:\Windows\SysWOW64\notepad.exe"
+
+
+class ApplicationTestCases(unittest.TestCase):
+    "Unit tests for the application.Application class"
+
+    def setUp(self):
+        """Start the application set some data and ensure the application
+        is in the state we want it."""
+        self.prev_warn = warnings.showwarning
+        def no_warnings(*args, **kwargs): pass
+        warnings.showwarning = no_warnings
+
+        if is_x64_Python() or not is_x64_OS():
+            self.notepad_subpath = r"system32\notepad.exe"
+        else:
+            self.notepad_subpath = r"SysWOW64\notepad.exe"
+
+    def tearDown(self):
+        "Close the application after tests"
+        # close the application
+        #self.dlg.SendMessage(win32defines.WM_CLOSE)
+        warnings.showwarning = self.prev_warn
+
+
+    def testNotConnected(self):
+        "Verify that it raises when the app is not connected"
+        #self.assertRaises (AppNotConnected, Application().__getattr__, 'Hiya')
+        #self.assertRaises (AppNotConnected, Application().__getitem__, 'Hiya')
+        #self.assertRaises (AppNotConnected, Application().window_, title = 'Hiya')
+        #self.assertRaises (AppNotConnected, Application().top_window_,)
+        pass
+
+    def testStartProblem(self):
+        "Verify start_ raises on unknown command"
+        self.assertRaises (AppStartError, Application().start_, 'Hiya')
+
+
+    def teststart_(self):
+        "test start_() works correctly"
+        app = Application()
+        self.assertEqual(app.process, None)
+        app.start_(_notepad_exe())
+        self.assertNotEqual(app.process, None)
+
+        self.assertEqual(app.UntitledNotepad.ProcessID(), app.process)
+
+        notepadpath = os.path.join(os.environ['systemroot'], self.notepad_subpath)
+        self.assertEqual(str(process_module(app.process)).lower(), str(notepadpath).lower())
+
+        app.UntitledNotepad.MenuSelect("File->Exit")
+
+#    def test_start(self):
+#        "test start() works correctly"
+#        app = Application()
+#        self.assertEqual(app.process, None)
+#        app._start("notepad.exe")
+#        self.assertNotEqual(app.process, None)
+#
+#        self.assertEqual(app.UntitledNotepad.ProcessID(), app.process)
+#
+#        notepadpath = os.path.join(os.environ['systemroot'], r"system32\notepad.exe")
+#        self.assertEqual(str(process_module(app.process)).lower(), str(notepadpath).lower())
+#
+#        app.UntitledNotepad.MenuSelect("File->Exit")
+
+
+    def testStart_bug01(self):
+        "On SourceForge forum AppStartError forgot to include %s for application name"
+        app = Application()
+        self.assertEqual(app.process, None)
+        application.app_start_timeout = 1
+        app_name = r"I am not * and Application!/\.exe"
+        try:
+            app.start_(app_name)
+        except AppStartError as e:
+            self.assertEquals(app_name in str(e), True)
+
+
+#    def testset_timing(self):
+#        "Test that set_timing sets the timing correctly"
+#        from pywinauto.controls import HwndWrapper
+#        prev_timing = (
+#            application.window_find_timeout,
+#            application.window_retry_interval,
+#            application.app_start_timeout,
+#            application.exists_timeout,
+#            application.exists_retry_interval,
+#            HwndWrapper.delay_after_click,
+#            HwndWrapper.delay_after_menuselect,
+#            HwndWrapper.delay_after_sendkeys_key,
+#            HwndWrapper.delay_after_button_click,
+#            HwndWrapper.delay_before_after_close_click,
+#        )
+#        set_timing(1, 2, 3, 4, 5, 6, 7, 8, 9, 10)
+#
+#        self.assertEquals(
+#            (
+#                application.window_find_timeout,
+#                application.window_retry_interval,
+#                application.app_start_timeout,
+#                application.exists_timeout,
+#                application.exists_retry_interval,
+#                HwndWrapper.delay_after_click,
+#                HwndWrapper.delay_after_menuselect,
+#                HwndWrapper.delay_after_sendkeys_key,
+#                HwndWrapper.delay_after_button_click,
+#                HwndWrapper.delay_before_after_close_click,
+#            ), (1, 2, 3, 4, 5, 6, 7, 8, 9, 10) )
+#
+#        set_timing(*prev_timing)
+
+
+
+    def testConnect_path(self):
+        "Test that connect_() works with a path"
+        app1 = Application()
+        app1.start_(_notepad_exe())
+
+        app_conn = Application()
+        app_conn.connect_(path = self.notepad_subpath)
+        self.assertEqual(app1.process, app_conn.process)
+
+        app_conn = Application()
+        if is_x64_Python() or not is_x64_OS():
+            app_conn.connect_(path = r"c:\windows\system32\notepad.exe")
+        else:
+            app_conn.connect_(path = r"c:\windows\syswow64\notepad.exe")
+        self.assertEqual(app1.process, app_conn.process)
+
+        app_conn.UntitledNotepad.MenuSelect('File->Exit')
+
+#    def test_Connect(self):
+#        "Test that connect_() works with a path"
+#        app1 = Application()
+#        app1.start_("notepad.exe")
+#
+#        app_conn = Application()
+#        app_conn.connect_(path = r"system32\notepad.exe")
+#        self.assertEqual(app1.process, app_conn.process)
+#
+#        app_conn = Application()
+#        app_conn.connect_(path = r"c:\windows\system32\notepad.exe")
+#        self.assertEqual(app1.process, app_conn.process)
+#
+#        app_conn.UntitledNotepad.MenuSelect('File->Exit')
+
+    def testConnect_process(self):
+        "Test that connect_() works with a process"
+        app1 = Application()
+        app1.start_(_notepad_exe())
+
+        app_conn = Application()
+        app_conn.connect_(process = app1.process)
+        self.assertEqual(app1.process, app_conn.process)
+
+        app_conn.UntitledNotepad.MenuSelect('File->Exit')
+
+
+    def testConnect_handle(self):
+        "Test that connect_() works with a handle"
+        app1 = Application()
+        app1.start_(_notepad_exe())
+        handle = app1.UntitledNotepad.handle
+
+        app_conn = Application()
+        app_conn.connect_(handle = handle)
+        self.assertEqual(app1.process, app_conn.process)
+
+        app_conn.UntitledNotepad.MenuSelect('File->Exit')
+
+
+    def testConnect_windowspec(self):
+        "Test that connect_() works with a windowspec"
+        app1 = Application()
+        app1.start_(_notepad_exe())
+        handle = app1.UntitledNotepad.handle
+
+        app_conn = Application()
+        try:
+            app_conn.connect_(title = "Untitled - Notepad")
+        except findwindows.WindowAmbiguousError:
+            wins = findwindows.find_windows(title = "Untitled - Notepad")
+            app_conn.connect_(handle = wins[0].handle)
+
+        self.assertEqual(app1.process, app_conn.process)
+
+        app_conn.UntitledNotepad.MenuSelect('File->Exit')
+
+    def testConnect_raises(self):
+        "Test that connect_() raises with invalid input"
+        # try an argument that does not exist
+        self.assertRaises (
+            TypeError,
+            Application().connect_, **{'not_arg': 23})
+
+        self.assertRaises (
+            RuntimeError,
+            Application().connect_)
+
+        # try to pass an invalid process
+        self.assertRaises (
+            ProcessNotFoundError,
+            Application().connect_, **{'process': 0})
+
+        # try to pass an invalid handle
+        self.assertRaises(
+            RuntimeError,
+            Application().connect_, **{'handle' : 0})
+
+        # try to pass an invalid path
+        self.assertRaises(
+            ProcessNotFoundError,
+            Application().connect_, **{'path': "no app here"})
+
+
+    def testTopWindow(self):
+        "Test that top_window_() works correctly"
+        app = Application()
+        app.start_(_notepad_exe())
+
+        self.assertEqual(app.UntitledNotepad.handle, app.top_window_().handle)
+
+        app.UntitledNotepad.MenuSelect("File->Page Setup")
+
+        self.assertEqual(app.PageSetup.handle, app.top_window_().handle)
+
+        app.PageSetup.Cancel.Click()
+        app.UntitledNotepad.MenuSelect("File->Exit")
+
+
+    def testWindows(self):
+        "Test that windows_() works correctly"
+        app = Application()
+
+        self.assertRaises(AppNotConnected, app.windows_, **{'title' : 'not connected'})
+
+        app.start_('notepad.exe')
+
+        notepad_handle = app.UntitledNotepad.handle
+        self.assertEquals(app.windows_(visible_only = True), [notepad_handle])
+
+        app.UntitledNotepad.MenuSelect("File->Page Setup")
+
+        pagesetup_handle = app.PageSetup.handle
+        self.assertEquals(
+            app.windows_(visible_only = True, enabled_only = False),
+            [pagesetup_handle, notepad_handle])
+
+        app.PageSetup.Cancel.Click()
+        app.UntitledNotepad.MenuSelect("File->Exit")
+
+    def testWindow(self):
+        "Test that window_() works correctly"
+        app = Application()
+        app.start_(_notepad_exe())
+
+        title = app.window_(title = "Untitled - Notepad")
+        title_re = app.window_(title_re = "Untitled[ -]+Notepad")
+        classname = app.window_(class_name = "Notepad")
+        classname_re = app.window_(class_name_re = "Not..ad")
+        handle = app.window_(handle = title.handle)
+        bestmatch = app.window_(best_match = "Untiotled Notepad")
+
+        self.assertNotEqual(title.handle, None)
+        self.assertNotEqual(title.handle, 0)
+
+        self.assertEqual(title.handle, title_re.handle)
+        self.assertEqual(title.handle, classname.handle)
+        self.assertEqual(title.handle, classname_re.handle)
+        self.assertEqual(title.handle, handle.handle)
+        self.assertEqual(title.handle, bestmatch.handle)
+
+        app.UntitledNotepad.MenuSelect("File->Exit")
+
+    def testGetitem(self):
+        "Test that __getitem__() works correctly"
+        app = Application()
+        app.start_(_notepad_exe())
+
+        try:
+            app['blahblah']
+        except:
+            pass
+
+
+        #prev_timeout = application.window_find_timeout
+        #application.window_find_timeout = .1
+        self.assertRaises(
+            findbestmatch.MatchError,
+            app['blahblah']['not here'].__getitem__, 'handle')
+
+        self.assertEqual(
+            app[u'Unt\xeftledNotepad'].handle,
+            app.window_(title = "Untitled - Notepad").handle)
+
+        app.UntitledNotepad.MenuSelect("File->Page Setup")
+
+        self.assertEqual(
+            app['PageSetup'].handle,
+            app.window_(title = "Page Setup").handle)
+
+        app.PageSetup.Cancel.Click()
+        app.UntitledNotepad.MenuSelect("File->Exit")
+
+        #application.window_find_timeout = prev_timeout
+
+    def testGetattr(self):
+        "Test that __getattr__() works correctly"
+        app = Application()
+        app.start_(_notepad_exe())
+
+        #prev_timeout = application.window_find_timeout
+        #application.window_find_timeout = .1
+        self.assertRaises(
+            findbestmatch.MatchError,
+            app.blahblah.__getattr__, 'handle')
+
+        self.assertEqual(
+            app.UntitledNotepad.handle,
+            app.window_(title = "Untitled - Notepad").handle)
+
+        app.UntitledNotepad.MenuSelect("File->Page Setup")
+
+        # I think it's OK that this no longer raises a matcherror
+        # just because the window is not enabled - doesn't mean you
+        # should not be able to access it at all!
+        #self.assertRaises(findbestmatch.MatchError,
+        #    app.Notepad.__getattr__, 'handle')
+
+        self.assertEqual(
+            app.PageSetup.handle,
+            app.window_(title = "Page Setup").handle)
+
+        app.PageSetup.Cancel.Click()
+        app.UntitledNotepad.MenuSelect("File->Exit")
+
+        #application.window_find_timeout = prev_timeout
+
+
+    def testkill_(self):
+        "test killing the application"
+
+        app = Application()
+        app.start(_notepad_exe())
+
+        app.UntitledNotepad.Edit.TypeKeys("hello")
+
+        app.UntitledNotepad.MenuSelect("File->Print...")
+
+        #app.Print.FindPrinter.Click() # vvryabov: (Win7 x64) "Find Printers" dialog is from splwow64.exe process
+        #app.FindPrinters.Stop.Click() #           so cannot handle it in 32-bit Python
+
+        app.kill_()
+
+        self.assertRaises(AttributeError, app.UntitledNotepad.Edit)
+
+
+
+
+class WindowSpecificationTestCases(unittest.TestCase):
+    "Unit tests for the application.Application class"
+
+    def setUp(self):
+        """Start the application set some data and ensure the application
+        is in the state we want it."""
+        self.app = Application().start_("Notepad")
+        self.dlgspec = self.app.UntitledNotepad
+        self.ctrlspec = self.app.UntitledNotepad.Edit
+
+
+    def tearDown(self):
+        "Close the application after tests"
+        # close the application
+        #self.app.UntitledNotepad.MenuSelect("File->Exit")
+        self.app.kill_()
+
+
+    def test__init__(self):
+        "Test creating a new spec by hand"
+
+        wspec = WindowSpecification(
+            dict(
+                best_match = u"UntitledNotepad",
+                process = self.app.process)
+            )
+
+        self.assertEquals(
+            wspec.WindowText(),
+            u"Untitled - Notepad")
+
+
+    def test__call__(self):
+        "Test that __call__() correctly raises an error"
+        self.assertRaises(AttributeError, self.dlgspec)
+        self.assertRaises(AttributeError, self.ctrlspec)
+
+        # no best_match!
+        wspec = WindowSpecification(
+            dict(title = u"blah", process = self.app.process) )
+
+        self.assertRaises(AttributeError, wspec)
+
+
+
+    def testWrapperObject(self):
+        "Test that we can get a control "
+        from pywinauto.controls import HwndWrapper
+        self.assertEquals(True, isinstance(self.dlgspec, WindowSpecification))
+
+        self.assertEquals(
+            True,
+            isinstance(self.dlgspec.WrapperObject(), HwndWrapper.HwndWrapper)
+            )
+
+    def testWindow(self):
+        "test specifying a sub window of an existing specification"
+        sub_spec = self.dlgspec.ChildWindow(class_name = "Edit")
+
+        self.assertEquals(True, isinstance(sub_spec, WindowSpecification))
+        self.assertEquals(sub_spec.Class(), "Edit")
+
+
+
+    def test__getitem__(self):
+        "test item access of a windowspec"
+
+        self.assertEquals(
+            True,
+            isinstance(self.dlgspec['Edit'], WindowSpecification)
+            )
+
+        self.assertEquals(self.dlgspec['Edit'].Class(), "Edit")
+
+        self.assertRaises(AttributeError, self.ctrlspec.__getitem__, 'edit')
+
+
+
+    def testGetAttr(self):
+        "Test getting attributes works correctly"
+
+        self.assertEquals(
+            True,
+            isinstance(self.dlgspec.Edit, WindowSpecification)
+            )
+
+        self.assertEquals(self.dlgspec.Edit.Class(), "Edit")
+
+
+        # check that getting a dialog attribute works correctly
+        self.assertEquals(
+            "Notepad",
+            self.dlgspec.Class())
+
+
+
+
+    def testExists(self):
+        "Check that windows exist"
+
+        self.assertEquals(True, self.dlgspec.Exists())
+        self.assertEquals(True, self.dlgspec.Exists(0))
+        self.assertEquals(True, self.ctrlspec.Exists())
+        self.assertEquals(True, self.app.DefaultIME.Exists())
+
+        self.assertEquals(False, self.app.BlahBlah.Exists(.1))
+
+    def testExists_timing(self):
+        "test the timing of the exists method"
+
+        # try ones that should be found immediately
+        start = time.time()
+        self.assertEquals(True, self.dlgspec.Exists())
+        self.assertEquals(True, time.time() - start < .1)
+
+        start = time.time()
+        self.assertEquals(True, self.ctrlspec.Exists())
+        self.assertEquals(True, time.time() - start < .1)
+
+        # try one that should not be found
+        start = time.time()
+        self.assertEquals(True, self.dlgspec.Exists(.5))
+        timedif =  time.time() - start
+        self.assertEquals(True, .49 > timedif < .6)
+
+
+    def testWait(self):
+        "test the functionality and timing of the wait method"
+
+        allowable_error = .02
+
+        start = time.time()
+        self.assertEqual(self.dlgspec.WrapperObject(), self.dlgspec.Wait("enaBleD "))
+        time_taken = (time.time() - start)
+        if not 0 <= time_taken < (0 + allowable_error):
+            self.assertEqual(.02,  time_taken)
+
+        start = time.time()
+        self.assertEqual(self.dlgspec.WrapperObject(), self.dlgspec.Wait("  ready"))
+        self.assertEqual(True, 0 <= (time.time() - start) < 0 + allowable_error)
+
+        start = time.time()
+        self.assertEqual(self.dlgspec.WrapperObject(), self.dlgspec.Wait(" exiSTS"))
+        self.assertEqual(True, 0 <= (time.time() - start) < 0 + allowable_error)
+
+        start = time.time()
+        self.assertEqual(self.dlgspec.WrapperObject(), self.dlgspec.Wait(" VISIBLE "))
+        self.assertEqual(True, 0 <= (time.time() - start) < 0 + allowable_error)
+
+        start = time.time()
+        self.assertEqual(self.dlgspec.WrapperObject(), self.dlgspec.Wait(" ready enabled"))
+        self.assertEqual(True, 0 <= (time.time() - start) < 0 + allowable_error)
+
+        start = time.time()
+        self.assertEqual(self.dlgspec.WrapperObject(), self.dlgspec.Wait("visible exists "))
+        self.assertEqual(True, 0 <= (time.time() - start) < 0 + allowable_error)
+
+        start = time.time()
+        self.assertEqual(self.dlgspec.WrapperObject(), self.dlgspec.Wait("exists "))
+        self.assertEqual(True, 0 <= (time.time() - start) < 0 + allowable_error)
+
+
+
+    def testWaitNot(self):
+        """Test that wait not fails for all the following
+
+        * raises and error when criteria not met
+        * timing is close to the timeout value"""
+        allowable_error = .05
+
+        start = time.time()
+        self.assertRaises(RuntimeError, self.dlgspec.WaitNot, "enaBleD ", .1, .05)
+        taken = time.time() - start
+        if .1 < (taken)  > .1 + allowable_error:
+            self.assertEqual(.12, taken)
+
+        start = time.time()
+        self.assertRaises(RuntimeError, self.dlgspec.WaitNot, "  ready", .1, .05)
+        self.assertEqual(True, .1 <= (time.time() - start) < .1 + allowable_error)
+
+        start = time.time()
+        self.assertRaises(RuntimeError, self.dlgspec.WaitNot, " exiSTS", .1, .05)
+        self.assertEqual(True, .1 <= (time.time() - start) < .1 + allowable_error)
+
+        start = time.time()
+        self.assertRaises(RuntimeError, self.dlgspec.WaitNot, " VISIBLE ", .1, .05)
+        self.assertEqual(True, .1 <= (time.time() - start) < .1 + allowable_error)
+
+        start = time.time()
+        self.assertRaises(RuntimeError, self.dlgspec.WaitNot, " ready enabled", .1, .05)
+        self.assertEqual(True, .1 <= (time.time() - start) < .1 + allowable_error)
+
+        start = time.time()
+        self.assertRaises(RuntimeError, self.dlgspec.WaitNot, "visible exists ", .1, .05)
+        self.assertEqual(True, .1 <= (time.time() - start) < .1 + allowable_error)
+
+        start = time.time()
+        self.assertRaises(RuntimeError, self.dlgspec.WaitNot, "exists ", .1, .05)
+        self.assertEqual(True, .1 <= (time.time() - start) < .1 + allowable_error)
+
+
+#    def testWaitReady(self):
+#        "Make sure the friendly class is set correctly"
+#
+#        allowable_error = .02
+#
+#        start = time.time()
+#        self.assertEqual(self.dlgspec.ctrl_(), self.dlgspec.WaitReady(.1, .05))
+#
+#        # it it didn't finish in the allocated time then raise an error
+#        # we assertEqual to something that we know is not right - to get a
+#        # better error report
+#        if not 0 <= (time.time() - start) < 0 + allowable_error:
+#            self.assertEqual(0, time.time() - start)
+#        #self.assertEqual(True, 0 <= (time.time() - start) < 0 + allowable_error)
+#
+#
+#    def testWaitNotReady(self):
+#        "Make sure the friendly class is set correctly"
+#
+#        allowable_error = .02
+#
+#        start = time.time()
+#        self.assertRaises(RuntimeError, self.dlgspec.WaitNotReady, .1, .05)
+#
+#        if not .1 <= (time.time() - start) < .1 + allowable_error:
+#            self.assertEqual(.1, time.time() - start)
+#
+#        #self.assertEqual(True, .1 <= (time.time() - start) < .1 + allowable_error)
+#
+#
+#    def testWaitEnabled(self):
+#        "Make sure the friendly class is set correctly"
+#
+#        allowable_error = .02
+#
+#        start = time.time()
+#        self.assertEqual(self.dlgspec.ctrl_(), self.dlgspec.WaitEnabled(.1, .05))
+#
+#        if not 0 <= (time.time() - start) < 0 + allowable_error:
+#            self.assertEqual(0, time.time() - start)
+#
+#        #self.assertEqual(True, 0 <= (time.time() - start) < 0 + allowable_error)
+#
+#
+#    def testWaitNotEnabled(self):
+#        "Make sure the friendly class is set correctly"
+#
+#        allowable_error = .02
+#
+#        start = time.time()
+#        self.assertRaises(RuntimeError, self.dlgspec.WaitNotEnabled, .1, .05)
+#        if not .1 <= (time.time() - start) < .1 + allowable_error:
+#            self.assertEqual(.1, time.time() - start)
+#        #self.assertEqual(True, .1 <= (time.time() - start) < .1 + allowable_error)
+#
+#    def testWaitVisible(self):
+#        "Make sure the friendly class is set correctly"
+#
+#        allowable_error = .02
+#
+#        start = time.time()
+#        self.assertEqual(self.dlgspec.ctrl_(), self.dlgspec.WaitVisible(.1, .05))
+#        if not 0 <= (time.time() - start) < 0 + allowable_error:
+#            self.assertEqual(0, time.time() - start)
+#        #self.assertEqual(True, 0 <= (time.time() - start) < 0 + allowable_error)
+#
+#    def testWaitNotVisible(self):
+#        "Make sure the friendly class is set correctly"
+#
+#        allowable_error = .02
+#
+#        start = time.time()
+#        self.assertRaises(RuntimeError, self.dlgspec.WaitNotVisible, .1, .05)
+#        # it it didn't finish in the allocated time then raise an error
+#        # we assertEqual to something that we know is not right - to get a
+#        # better error report
+#        if not .1 <= (time.time() - start) < .1 + allowable_error:
+#            self.assertEqual(.1, time.time() - start)
+#
+#    def testWaitExists(self):
+#        "Make sure the friendly class is set correctly"
+#
+#        allowable_error = .02
+#
+#        start = time.time()
+#        self.assertEqual(self.dlgspec.ctrl_(), self.dlgspec.WaitExists(.1, .05))
+#
+#        # it it didn't finish in the allocated time then raise an error
+#        # we assertEqual to something that we know is not right - to get a
+#        # better error report
+#        if not 0 <= (time.time() - start) < 0 + allowable_error:
+#            self.assertEqual(.1, time.time() - start)
+#
+#    def testWaitNotExists(self):
+#        "Make sure the friendly class is set correctly"
+#
+#        allowable_error = .02
+#
+#        start = time.time()
+#        self.assertRaises(RuntimeError, self.dlgspec.WaitNotExists, .1, .05)
+#        if not .1 <= (time.time() - start) < .1 + allowable_error:
+#            self.assertEqual(.1, time.time() - start)
+#        #self.assertEqual(True, .1 <= (time.time() - start) < .1 + allowable_error)
+
+
+    def testPrintControlIdentifiers(self):
+        "Make sure the friendly class is set correctly"
+
+        self.dlgspec.print_control_identifiers()
+        self.ctrlspec.print_control_identifiers()
+
+
+if __name__ == "__main__":
+    #_unittests()
+
+    unittest.main()
+
+