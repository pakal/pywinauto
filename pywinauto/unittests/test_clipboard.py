--- conflicted
+++ resolved
@@ -1,137 +1,130 @@
-# GUI Application automation and testing library
-# Copyright (C) 2006-2018 Mark Mc Mahon and Contributors
-# https://github.com/pywinauto/pywinauto/graphs/contributors
-# http://pywinauto.readthedocs.io/en/latest/credits.html
-# All rights reserved.
-#
-# Redistribution and use in source and binary forms, with or without
-# modification, are permitted provided that the following conditions are met:
-#
-# * Redistributions of source code must retain the above copyright notice, this
-#   list of conditions and the following disclaimer.
-#
-# * Redistributions in binary form must reproduce the above copyright notice,
-#   this list of conditions and the following disclaimer in the documentation
-#   and/or other materials provided with the distribution.
-#
-# * Neither the name of pywinauto nor the names of its
-#   contributors may be used to endorse or promote products derived from
-#   this software without specific prior written permission.
-#
-# THIS SOFTWARE IS PROVIDED BY THE COPYRIGHT HOLDERS AND CONTRIBUTORS "AS IS"
-# AND ANY EXPRESS OR IMPLIED WARRANTIES, INCLUDING, BUT NOT LIMITED TO, THE
-# IMPLIED WARRANTIES OF MERCHANTABILITY AND FITNESS FOR A PARTICULAR PURPOSE ARE
-# DISCLAIMED. IN NO EVENT SHALL THE COPYRIGHT HOLDER OR CONTRIBUTORS BE LIABLE
-# FOR ANY DIRECT, INDIRECT, INCIDENTAL, SPECIAL, EXEMPLARY, OR CONSEQUENTIAL
-# DAMAGES (INCLUDING, BUT NOT LIMITED TO, PROCUREMENT OF SUBSTITUTE GOODS OR
-# SERVICES; LOSS OF USE, DATA, OR PROFITS; OR BUSINESS INTERRUPTION) HOWEVER
-# CAUSED AND ON ANY THEORY OF LIABILITY, WHETHER IN CONTRACT, STRICT LIABILITY,
-# OR TORT (INCLUDING NEGLIGENCE OR OTHERWISE) ARISING IN ANY WAY OUT OF THE USE
-# OF THIS SOFTWARE, EVEN IF ADVISED OF THE POSSIBILITY OF SUCH DAMAGE.
-
-"""Tests for clipboard.py"""
-
-import unittest
-
-import sys
-import time
-sys.path.append(".")
-<<<<<<< HEAD
-from pywinauto.clipboard import GetClipboardFormats, GetData, GetFormatName, EmptyClipboard
-from pywinauto.windows.application import Application
-from pywinauto.windows.win32structures import RECT
-from pywinauto.timings import Timings
-=======
-from pywinauto.clipboard import GetClipboardFormats, GetData, GetFormatName, EmptyClipboard  # noqa E402
-from pywinauto.application import Application  # noqa E402
-from pywinauto.win32structures import RECT  # noqa E402
-from pywinauto.timings import Timings  # noqa E402
->>>>>>> a2dbdc59
-
-
-class ClipboardTestCases(unittest.TestCase):
-
-    """Unit tests for the clipboard"""
-
-    def setUp(self):
-        """Set some data and ensure the application is in the state we want"""
-        Timings.fast()
-        EmptyClipboard()
-        self.app1 = Application().start("notepad.exe")
-        self.app2 = Application().start("notepad.exe")
-
-        self.app1.UntitledNotepad.move_window(RECT(0, 0, 200, 200))
-        self.app2.UntitledNotepad.move_window(RECT(0, 200, 200, 400))
-
-    def tearDown(self):
-        """Close the application after tests"""
-        # close the application
-        self.app1.UntitledNotepad.menu_select('File -> Exit')
-        if self.app1.Notepad["Do&n't Save"].exists():
-            self.app1.Notepad["Do&n't Save"].click()
-        self.app1.kill()
-
-        self.app2.UntitledNotepad.menu_select('File -> Exit')
-        if self.app2.Notepad["Do&n't Save"].exists():
-            self.app2.Notepad["Do&n't Save"].click()
-        self.app2.kill()
-
-    def testGetClipBoardFormats(self):
-        typetext(self.app1, "here we are")
-        copytext(self.app1)
-
-        self.assertEqual(GetClipboardFormats(), [13, 16, 1, 7])
-
-    def testGetFormatName(self):
-        typetext(self.app1, "here we are")
-        copytext(self.app1)
-
-        self.assertEqual(
-            [GetFormatName(f) for f in GetClipboardFormats()],
-            ['CF_UNICODETEXT', 'CF_LOCALE', 'CF_TEXT', 'CF_OEMTEXT']
-        )
-
-    def testBug1452832(self):
-        """Failing test for sourceforge bug 1452832
-
-        Where GetData was not closing the clipboard. FIXED.
-        """
-        self.app1.UntitledNotepad.menu_select("Edit->Select All Ctrl+A")
-        typetext(self.app1, "some text")
-        copytext(self.app1)
-
-        # was not closing the clipboard!
-        data = GetData()
-        self.assertEqual(data, "some text")
-
-        self.assertEqual(gettext(self.app2), "")
-        pastetext(self.app2)
-        self.assertEqual(gettext(self.app2), "some text")
-
-
-def gettext(app):
-    return app.UntitledNotepad.Edit.texts()[1]
-
-
-def typetext(app, text):
-    app.UntitledNotepad.Edit.wait('enabled')
-    app.UntitledNotepad.Edit.set_edit_text(text)
-    time.sleep(0.3)
-
-
-def copytext(app):
-    app.UntitledNotepad.wait('enabled')
-    app.UntitledNotepad.menu_item("Edit -> Select All").click_input()
-    time.sleep(0.7)
-    app.UntitledNotepad.wait('enabled')
-    app.UntitledNotepad.menu_item("Edit -> Copy").click_input()
-    time.sleep(1.0)
-
-
-def pastetext(app):
-    app.UntitledNotepad.wait('enabled')
-    app.UntitledNotepad.menu_item("Edit -> Paste").click_input()
-
-
-if __name__ == "__main__":
-    unittest.main()
+# GUI Application automation and testing library
+# Copyright (C) 2006-2018 Mark Mc Mahon and Contributors
+# https://github.com/pywinauto/pywinauto/graphs/contributors
+# http://pywinauto.readthedocs.io/en/latest/credits.html
+# All rights reserved.
+#
+# Redistribution and use in source and binary forms, with or without
+# modification, are permitted provided that the following conditions are met:
+#
+# * Redistributions of source code must retain the above copyright notice, this
+#   list of conditions and the following disclaimer.
+#
+# * Redistributions in binary form must reproduce the above copyright notice,
+#   this list of conditions and the following disclaimer in the documentation
+#   and/or other materials provided with the distribution.
+#
+# * Neither the name of pywinauto nor the names of its
+#   contributors may be used to endorse or promote products derived from
+#   this software without specific prior written permission.
+#
+# THIS SOFTWARE IS PROVIDED BY THE COPYRIGHT HOLDERS AND CONTRIBUTORS "AS IS"
+# AND ANY EXPRESS OR IMPLIED WARRANTIES, INCLUDING, BUT NOT LIMITED TO, THE
+# IMPLIED WARRANTIES OF MERCHANTABILITY AND FITNESS FOR A PARTICULAR PURPOSE ARE
+# DISCLAIMED. IN NO EVENT SHALL THE COPYRIGHT HOLDER OR CONTRIBUTORS BE LIABLE
+# FOR ANY DIRECT, INDIRECT, INCIDENTAL, SPECIAL, EXEMPLARY, OR CONSEQUENTIAL
+# DAMAGES (INCLUDING, BUT NOT LIMITED TO, PROCUREMENT OF SUBSTITUTE GOODS OR
+# SERVICES; LOSS OF USE, DATA, OR PROFITS; OR BUSINESS INTERRUPTION) HOWEVER
+# CAUSED AND ON ANY THEORY OF LIABILITY, WHETHER IN CONTRACT, STRICT LIABILITY,
+# OR TORT (INCLUDING NEGLIGENCE OR OTHERWISE) ARISING IN ANY WAY OUT OF THE USE
+# OF THIS SOFTWARE, EVEN IF ADVISED OF THE POSSIBILITY OF SUCH DAMAGE.
+
+"""Tests for clipboard.py"""
+
+import unittest
+
+import sys
+import time
+sys.path.append(".")
+from pywinauto.clipboard import GetClipboardFormats, GetData, GetFormatName, EmptyClipboard  # noqa E402
+from pywinauto.windows.application import Application  # noqa E402
+from pywinauto.windows.win32structures import RECT  # noqa E402
+from pywinauto.timings import Timings  # noqa E402
+
+
+class ClipboardTestCases(unittest.TestCase):
+
+    """Unit tests for the clipboard"""
+
+    def setUp(self):
+        """Set some data and ensure the application is in the state we want"""
+        Timings.fast()
+        EmptyClipboard()
+        self.app1 = Application().start("notepad.exe")
+        self.app2 = Application().start("notepad.exe")
+
+        self.app1.UntitledNotepad.move_window(RECT(0, 0, 200, 200))
+        self.app2.UntitledNotepad.move_window(RECT(0, 200, 200, 400))
+
+    def tearDown(self):
+        """Close the application after tests"""
+        # close the application
+        self.app1.UntitledNotepad.menu_select('File -> Exit')
+        if self.app1.Notepad["Do&n't Save"].exists():
+            self.app1.Notepad["Do&n't Save"].click()
+        self.app1.kill()
+
+        self.app2.UntitledNotepad.menu_select('File -> Exit')
+        if self.app2.Notepad["Do&n't Save"].exists():
+            self.app2.Notepad["Do&n't Save"].click()
+        self.app2.kill()
+
+    def testGetClipBoardFormats(self):
+        typetext(self.app1, "here we are")
+        copytext(self.app1)
+
+        self.assertEqual(GetClipboardFormats(), [13, 16, 1, 7])
+
+    def testGetFormatName(self):
+        typetext(self.app1, "here we are")
+        copytext(self.app1)
+
+        self.assertEqual(
+            [GetFormatName(f) for f in GetClipboardFormats()],
+            ['CF_UNICODETEXT', 'CF_LOCALE', 'CF_TEXT', 'CF_OEMTEXT']
+        )
+
+    def testBug1452832(self):
+        """Failing test for sourceforge bug 1452832
+
+        Where GetData was not closing the clipboard. FIXED.
+        """
+        self.app1.UntitledNotepad.menu_select("Edit->Select All Ctrl+A")
+        typetext(self.app1, "some text")
+        copytext(self.app1)
+
+        # was not closing the clipboard!
+        data = GetData()
+        self.assertEqual(data, "some text")
+
+        self.assertEqual(gettext(self.app2), "")
+        pastetext(self.app2)
+        self.assertEqual(gettext(self.app2), "some text")
+
+
+def gettext(app):
+    return app.UntitledNotepad.Edit.texts()[1]
+
+
+def typetext(app, text):
+    app.UntitledNotepad.Edit.wait('enabled')
+    app.UntitledNotepad.Edit.set_edit_text(text)
+    time.sleep(0.3)
+
+
+def copytext(app):
+    app.UntitledNotepad.wait('enabled')
+    app.UntitledNotepad.menu_item("Edit -> Select All").click_input()
+    time.sleep(0.7)
+    app.UntitledNotepad.wait('enabled')
+    app.UntitledNotepad.menu_item("Edit -> Copy").click_input()
+    time.sleep(1.0)
+
+
+def pastetext(app):
+    app.UntitledNotepad.wait('enabled')
+    app.UntitledNotepad.menu_item("Edit -> Paste").click_input()
+
+
+if __name__ == "__main__":
+    unittest.main()