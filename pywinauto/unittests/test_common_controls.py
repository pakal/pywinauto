# GUI Application automation and testing library
# Copyright (C) 2006 Mark Mc Mahon
#
# This library is free software; you can redistribute it and/or
# modify it under the terms of the GNU Lesser General Public License
# as published by the Free Software Foundation; either version 2.1
# of the License, or (at your option) any later version.
#
# This library is distributed in the hope that it will be useful,
# but WITHOUT ANY WARRANTY; without even the implied warranty of
# MERCHANTABILITY or FITNESS FOR A PARTICULAR PURPOSE.
# See the GNU Lesser General Public License for more details.
#
# You should have received a copy of the GNU Lesser General Public
# License along with this library; if not, write to the
#    Free Software Foundation, Inc.,
#    59 Temple Place,
#    Suite 330,
#    Boston, MA 02111-1307 USA

from __future__ import print_function

"Tests for classes in controls\common_controls.py"

__revision__ = "$Revision: 234 $"

import sys
import ctypes
import unittest
import time
import pprint
import pdb
import os
import win32api

sys.path.append(".")
from pywinauto import six
from pywinauto.controls import common_controls
from pywinauto.controls.common_controls import *
from pywinauto.win32structures import RECT
from pywinauto.controls import WrapHandle
#from pywinauto.controls.HwndWrapper import HwndWrapper
from pywinauto import findbestmatch
from pywinauto.sysinfo import is_x64_Python
from pywinauto.RemoteMemoryBlock import AccessDenied
from pywinauto.RemoteMemoryBlock import RemoteMemoryBlock


controlspy_folder = os.path.join(
   os.path.dirname(__file__), r"..\..\apps\controlspy0998")
mfc_samples_folder = os.path.join(
   os.path.dirname(__file__), r"..\..\apps\MFC_samples")
if is_x64_Python():
    controlspy_folder = os.path.join(controlspy_folder, 'x64')
    mfc_samples_folder = os.path.join(mfc_samples_folder, 'x64')


class RemoteMemoryBlockTestCases(unittest.TestCase):
    def test__init__fail(self):
        self.assertRaises(AccessDenied, RemoteMemoryBlock, 0)

    def test__init__fail(self):
        self.assertRaises(AccessDenied, RemoteMemoryBlock, 0)


class ListViewTestCases(unittest.TestCase):
    "Unit tests for the ListViewWrapper class"

    def setUp(self):
        """Start the application set some data and ensure the application
        is in the state we want it."""

        # start the application
        from pywinauto.application import Application
        app = Application()
        app.start_(os.path.join(mfc_samples_folder, u"RowList.exe"))

        self.texts = [
            (u"Yellow",  u"255", u"255", u"0",   u"40",  u"240", u"120", u"Neutral"),
            (u"Red",     u"255", u"0",   u"0",   u"0",   u"240", u"120", u"Warm"),
            (u"Green",   u"0",   u"255", u"0",   u"80",  u"240", u"120", u"Cool"),
            (u"Magenta", u"255", u"0",   u"255", u"200", u"240", u"120", u"Warm"),
            (u"Cyan",    u"0",   u"255", u"255", u"120", u"240", u"120", u"Cool"),
            (u"Blue",    u"0",   u"0",   u"255", u"160", u"240", u"120", u"Cool"),
            (u"Gray",    u"192", u"192", u"192", u"160", u"0",   u"181", u"Neutral")
        ]

        self.app = app
        self.dlg = app.RowListSampleApplication #top_window_()
        self.ctrl = app.RowListSampleApplication.ListView.WrapperObject()
        self.dlg.Toolbar.Button(0).Click() # switch to icon view
        self.dlg.Toolbar.Button(6).Click() # switch off states
        

    def tearDown(self):
        "Close the application after tests"
        # close the application
        self.dlg.SendMessage(win32defines.WM_CLOSE)


    def testFriendlyClass(self):
        "Make sure the ListView friendly class is set correctly"
        self.assertEquals (self.ctrl.FriendlyClassName(), u"ListView")

    def testColumnCount(self):
        "Test the ListView ColumnCount method"
        self.assertEquals (self.ctrl.ColumnCount(), 8)

    def testItemCount(self):
        "Test the ListView ItemCount method"
        self.assertEquals (self.ctrl.ItemCount(), 7)

    def testItemText(self):
        "Test the ListView item.Text property"
        item = self.ctrl.GetItem(1)

        self.assertEquals(item['text'], u"Red")

    def testItems(self):
        "Test the ListView Items method"

        flat_texts = []
        for row in self.texts:
            flat_texts.extend(row)

        for i, item in enumerate(self.ctrl.Items()):
            self.assertEquals(item['text'], flat_texts[i])

    def testTexts(self):
        "Test the ListView Texts method"

        flat_texts = []
        for row in self.texts:
            flat_texts.extend(row)

        self.assertEquals(flat_texts, self.ctrl.Texts()[1:])


    def testGetItem(self):
        "Test the ListView GetItem method"

        for row in range(self.ctrl.ItemCount()):
            for col in range(self.ctrl.ColumnCount()):
                self.assertEquals(
                    self.ctrl.GetItem(row, col)['text'], self.texts[row][col])

    def testGetItemText(self):
        "Test the ListView GetItem method - with text this time"

        for text in [row[0] for row in self.texts]:
            self.assertEquals(
                self.ctrl.GetItem(text)['text'], text)

        self.assertRaises(ValueError, self.ctrl.GetItem, "Item not in this list")

    def testColumn(self):
        "Test the ListView Columns method"

        cols = self.ctrl.Columns()
        self.assertEqual (len(cols), self.ctrl.ColumnCount())

        # TODO: add more checking of column values
        #for col in cols:
        #    print(col)


    def testGetSelectionCount(self):
        "Test the ListView GetSelectedCount method"

        self.assertEquals(self.ctrl.GetSelectedCount(), 0)

        self.ctrl.Select(1)
        self.ctrl.Select(6)

        self.assertEquals(self.ctrl.GetSelectedCount(), 2)


#    def testGetSelectionCount(self):
#        "Test the ListView GetSelectedCount method"
#
#        self.assertEquals(self.ctrl.GetSelectedCount(), 0)
#
#        self.ctrl.Select(1)
#        self.ctrl.Select(7)
#
#        self.assertEquals(self.ctrl.GetSelectedCount(), 2)


    def testIsSelected(self):
        "Test ListView IsSelected for some items"

        # ensure that the item is not selected
        self.assertEquals(self.ctrl.IsSelected(1), False)

        # select an item
        self.ctrl.Select(1)

        # now ensure that the item is selected
        self.assertEquals(self.ctrl.IsSelected(1), True)


    def _testFocused(self):
        "Test checking the focus of some ListView items"

        print("Select something quick!!")
        import time
        time.sleep(3)
        #self.ctrl.Select(1)

        print(self.ctrl.IsFocused(0))
        print(self.ctrl.IsFocused(1))
        print(self.ctrl.IsFocused(2))
        print(self.ctrl.IsFocused(3))
        print(self.ctrl.IsFocused(4))
        print(self.ctrl.IsFocused(5))
        #for col in cols:
        #    print(col)


    def testSelect(self):
        "Test ListView Selecting some items"
        self.ctrl.Select(1)
        self.ctrl.Select(3)
        self.ctrl.Select(4)

        self.assertRaises(IndexError, self.ctrl.Deselect, 23)

        self.assertEquals(self.ctrl.GetSelectedCount(), 3)


    def testSelectText(self):
        "Test ListView Selecting some items"
        self.ctrl.Select(u"Green")
        self.ctrl.Select(u"Yellow")
        self.ctrl.Select(u"Gray")

        self.assertRaises(ValueError, self.ctrl.Deselect, u"Item not in list")

        self.assertEquals(self.ctrl.GetSelectedCount(), 3)



    def testDeselect(self):
        "Test ListView Selecting some items"
        self.ctrl.Select(1)
        self.ctrl.Select(4)

        self.ctrl.Deselect(3)
        self.ctrl.Deselect(4)

        self.assertRaises(IndexError, self.ctrl.Deselect, 23)

        self.assertEquals(self.ctrl.GetSelectedCount(), 1)




    def testGetProperties(self):
        "Test getting the properties for the listview control"
        props  = self.ctrl.GetProperties()

        self.assertEquals(
            "ListView", props['FriendlyClassName'])

        self.assertEquals(
            self.ctrl.Texts(), props['Texts'])

        for prop_name in props:
            self.assertEquals(getattr(self.ctrl, prop_name)(), props[prop_name])

        self.assertEquals(props['ColumnCount'], 8)
        self.assertEquals(props['ItemCount'], 7)


    def testGetColumnTexts(self):
        "Test columns titles text"

        self.assertEquals(self.ctrl.GetColumn(0)['text'], u"Color")
        self.assertEquals(self.ctrl.GetColumn(1)['text'], u"Red")
        self.assertEquals(self.ctrl.GetColumn(2)['text'], u"Green")
        self.assertEquals(self.ctrl.GetColumn(3)['text'], u"Blue")


#
#    def testSubItems(self):
#
#        for row in range(self.ctrl.ItemCount())
#
#        for i in self.ctrl.Items():
#
#            #self.assertEquals(item.Text, texts[i])





class TreeViewTestCases(unittest.TestCase):
    "Unit tests for the TreeViewWrapper class"

    def setUp(self):
        """Start the application set some data and ensure the application
        is in the state we want it."""

        # start the application
        from pywinauto.application import Application
        app = Application()
        app.start_(os.path.join(controlspy_folder, "Tree View.exe"))

        self.root_text = "The Planets"
        self.texts = [
            ("Mercury", '57,910,000', '4,880', '3.30e23'),
            ("Venus",   '108,200,000', '12,103.6', '4.869e24'),
            ("Earth",   '149,600,000', '12,756.3', '5.9736e24'),
            ("Mars",    '227,940,000', '6,794', '6.4219e23'),
            ("Jupiter", '778,330,000', '142,984', '1.900e27'),
            ("Saturn",  '1,429,400,000', '120,536', '5.68e26'),
            ("Uranus",  '2,870,990,000', '51,118', '8.683e25'),
            ("Neptune", '4,504,000,000', '49,532', '1.0247e26'),
            ("Pluto",   '5,913,520,000', '2,274', '1.27e22'),
         ]

        self.app = app
        self.dlg = app.MicrosoftControlSpy #top_window_()
        self.ctrl = app.MicrosoftControlSpy.TreeView.WrapperObject()

        #self.dlg.MenuSelect("Styles")

        # select show selection always, and show checkboxes
        #app.ControlStyles.ListBox1.TypeKeys(
        #    "{HOME}{SPACE}" + "{DOWN}"* 12 + "{SPACE}")
        #self.app.ControlStyles.ApplyStylesSetWindowLong.Click()
        #self.app.ControlStyles.SendMessage(win32defines.WM_CLOSE)

    def tearDown(self):
        "Close the application after tests"
        # close the application
        self.dlg.SendMessage(win32defines.WM_CLOSE)

    def testFriendlyClass(self):
        "Make sure the friendly class is set correctly"
        self.assertEquals (self.ctrl.FriendlyClassName(), "TreeView")

    def testItemCount(self):
        "Test the TreeView ItemCount method"
        self.assertEquals (self.ctrl.ItemCount(), 37)


    def testGetItem(self):
        "Test the ItemCount method"

        self.assertRaises(RuntimeError, self.ctrl.GetItem, "test\here\please")

        self.assertRaises(IndexError, self.ctrl.GetItem, r"\test\here\please")

        self.assertEquals(
            self.ctrl.GetItem((0, 1, 2)).Text(), self.texts[1][3] + " kg")

        self.assertEquals(
            self.ctrl.GetItem(r"\The Planets\Venus\4.869").Text(), self.texts[1][3] + " kg")

        self.assertEquals(
            self.ctrl.GetItem(
                ["The Planets", "Venus", "4.869"]).Text(),
            self.texts[1][3] + " kg")


    def testItemText(self):
        "Test the ItemCount method"

        self.assertEquals(self.ctrl.Root().Text(), self.root_text)

        self.assertEquals(
            self.ctrl.GetItem((0, 1, 2)).Text(), self.texts[1][3] + " kg")

    def testSelect(self):
        "Test selecting an item"
        self.ctrl.Select((0, 1, 2))

        self.ctrl.GetItem((0, 1, 2)).State()

        self.assertEquals(True, self.ctrl.IsSelected((0, 1, 2)))


    def testEnsureVisible(self):
        "make sure that the item is visible"

        # note this is partially a fake test at the moment because
        # just by getting an item - we usually make it visible
        self.ctrl.EnsureVisible((0, 8, 2))

        # make sure that the item is not hidden
        self.assertNotEqual(None, self.ctrl.GetItem((0, 8, 2)).Rectangle())


    def testGetProperties(self):
        "Test getting the properties for the treeview control"
        props  = self.ctrl.GetProperties()

        self.assertEquals(
            "TreeView", props['FriendlyClassName'])

        self.assertEquals(
            self.ctrl.Texts(), props['Texts'])

        for prop_name in props:
            self.assertEquals(getattr(self.ctrl, prop_name)(), props[prop_name])

    def testItemsClick(self):
        "Test clicking of items and sub-items in the treeview control"
        planets_item_path = (0, 0)
        mercury_diam_item_path = (0, 0, 1)
        mars_dist_item_path = (0, 3, 0)
        
        itm = self.ctrl.GetItem(planets_item_path)
        itm.EnsureVisible()
        time.sleep(1)
        itm.Click(button='left')
        self.assertEquals(True, self.ctrl.IsSelected(planets_item_path))
        
        itm = self.ctrl.GetItem(mars_dist_item_path)
        itm.EnsureVisible()
        time.sleep(1)
        itm.Click(button='left')
        self.assertEquals(True, self.ctrl.IsSelected(mars_dist_item_path))
        
        itm = self.ctrl.GetItem(mercury_diam_item_path)
        itm.EnsureVisible()
        time.sleep(1)
        itm.Click(button='left')
        self.assertEquals(True, self.ctrl.IsSelected(mercury_diam_item_path))
        self.assertEquals(False, self.ctrl.IsSelected(mars_dist_item_path))
        
        itm = self.ctrl.GetItem(planets_item_path)
        itm.EnsureVisible()
        time.sleep(1)
        itm.Click(button='left')
        self.assertEquals(True, self.ctrl.IsSelected(planets_item_path))
        self.assertEquals(False, self.ctrl.IsSelected(mercury_diam_item_path))
        
class HeaderTestCases(unittest.TestCase):
    "Unit tests for the Header class"

    def setUp(self):
        """Start the application set some data and ensure the application
        is in the state we want it."""

        # start the application
        from pywinauto.application import Application
        app = Application()
        app.start_(os.path.join(mfc_samples_folder, "RowList.exe"))

        self.texts = [u'Color', u'Red', u'Green', u'Blue', u'Hue', u'Sat', u'Lum', u'Type']
        self.item_rects = [
            RECT (  0, 0, 150, 19), 
            RECT (150, 0, 200, 19), 
            RECT (200, 0, 250, 19), 
            RECT (250, 0, 300, 19), 
            RECT (300, 0, 400, 19), 
            RECT (400, 0, 450, 19), 
            RECT (450, 0, 500, 19), 
            RECT (500, 0, 650, 19)]
           
        self.app = app
        self.dlg = app.RowListSampleApplication #top_window_()
        self.ctrl = app.RowListSampleApplication.Header.WrapperObject()


    def tearDown(self):
        "Close the application after tests"
        # close the application
        self.dlg.SendMessage(win32defines.WM_CLOSE)

    def testFriendlyClass(self):
        "Make sure the friendly class is set correctly"
        self.assertEquals (self.ctrl.FriendlyClassName(), "Header")

    def testTexts(self):
        "Make sure the texts are set correctly"
        self.assertEquals (self.ctrl.Texts()[1:], self.texts)

    def testGetProperties(self):
        "Test getting the properties for the header control"
        props  = self.ctrl.GetProperties()

        self.assertEquals(
            self.ctrl.FriendlyClassName(), props['FriendlyClassName'])

        self.assertEquals(
            self.ctrl.Texts(), props['Texts'])

        for prop_name in props:
            self.assertEquals(getattr(self.ctrl, prop_name)(), props[prop_name])

    def testItemCount(self):
        self.assertEquals(8, self.ctrl.ItemCount())

    def testGetColumnRectangle(self):
        for i in range(0, 3):
            self.assertEquals(self.item_rects[i].left, self.ctrl.GetColumnRectangle(i).left)
            self.assertEquals(self.item_rects[i].right, self.ctrl.GetColumnRectangle(i).right)
            self.assertEquals(self.item_rects[i].top, self.ctrl.GetColumnRectangle(i).top)
            self.failIf(abs(self.item_rects[i].bottom - self.ctrl.GetColumnRectangle(i).bottom) > 2)

    def testClientRects(self):
        test_rects = self.item_rects
        test_rects.insert(0, self.ctrl.ClientRect())

        client_rects = self.ctrl.ClientRects()
        self.assertEquals(len(test_rects), len(client_rects))
        for i in range(len(test_rects)):
            self.assertEquals(test_rects[i].left, client_rects[i].left)
            self.assertEquals(test_rects[i].right, client_rects[i].right)
            self.assertEquals(test_rects[i].top, client_rects[i].top)
            self.failIf(abs(test_rects[i].bottom - client_rects[i].bottom) > 2) # may be equal to 17 or 19

    def testGetColumnText(self):
        for i in range(0, 3):
            self.assertEquals(
                self.texts[i],
                self.ctrl.GetColumnText(i))




class StatusBarTestCases(unittest.TestCase):
    "Unit tests for the TreeViewWrapper class"

    def setUp(self):
        """Start the application set some data and ensure the application
        is in the state we want it."""

        # start the application
        from pywinauto.application import Application
        app = Application()
        app.start_(os.path.join(controlspy_folder, "Status bar.exe"))

        self.texts = ["Long text", "", "Status Bar"]
        self.part_rects = [
            RECT(0, 2, 65, 22),
            RECT(67, 2, 90, 22),
            RECT(92, 2, 261, 22)]
        self.app = app
        self.dlg = app.MicrosoftControlSpy
        self.ctrl = app.MicrosoftControlSpy.StatusBar.WrapperObject()

        #self.dlg.MenuSelect("Styles")

        # select show selection always, and show checkboxes
        #app.ControlStyles.ListBox1.TypeKeys(
        #    "{HOME}{SPACE}" + "{DOWN}"* 12 + "{SPACE}")
        #self.app.ControlStyles.ApplyStylesSetWindowLong.Click()
        #self.app.ControlStyles.SendMessage(win32defines.WM_CLOSE)

    def tearDown(self):
        "Close the application after tests"
        # close the application
        self.dlg.SendMessage(win32defines.WM_CLOSE)

    def testFriendlyClass(self):
        "Make sure the friendly class is set correctly"
        self.assertEquals (self.ctrl.FriendlyClassName(), "StatusBar")

    def testTexts(self):
        "Make sure the texts are set correctly"
        self.assertEquals (self.ctrl.Texts()[1:], self.texts)

    def testGetProperties(self):
        "Test getting the properties for the status bar control"
        props  = self.ctrl.GetProperties()

        self.assertEquals(
            self.ctrl.FriendlyClassName(), props['FriendlyClassName'])

        self.assertEquals(
            self.ctrl.Texts(), props['Texts'])

        for prop_name in props:
            self.assertEquals(getattr(self.ctrl, prop_name)(), props[prop_name])


    def testBorderWidths(self):
        "Make sure the border widths are retrieved correctly"
        self.assertEquals (
            self.ctrl.BorderWidths(),
            dict(
                Horizontal = 0,
                Vertical = 2,
                Inter = 2,
                )
            )

    def testPartCount(self):
        "Make sure the number of parts is retrieved correctly"
        self.assertEquals (self.ctrl.PartCount(), 3)

    def testPartRightEdges(self):
        "Make sure the part widths are retrieved correctly"

        for i in range(0, self.ctrl.PartCount()-1):
            self.assertEquals (self.ctrl.PartRightEdges()[i], self.part_rects[i].right)

        self.assertEquals(self.ctrl.PartRightEdges()[i+1], -1)

    def testGetPartRect(self):
        "Make sure the part rectangles are retrieved correctly"

        for i in range(0, self.ctrl.PartCount()):
            part_rect = self.ctrl.GetPartRect(i)
            self.assertEquals (part_rect.left, self.part_rects[i].left)
            if i != self.ctrl.PartCount() - 1:
                self.assertEquals (part_rect.right, self.part_rects[i].right)
            self.assertEquals (part_rect.top, self.part_rects[i].top)
            self.failIf (abs(part_rect.bottom - self.part_rects[i].bottom) > 2)

        self.assertRaises(IndexError, self.ctrl.GetPartRect, 99)

    def testClientRects(self):
        self.assertEquals(self.ctrl.ClientRect(), self.ctrl.ClientRects()[0])
        client_rects = self.ctrl.ClientRects()[1:]
        for i in range(len(client_rects)):
            client_rect = client_rects[i]
            self.assertEquals (self.part_rects[i].left, client_rect.left)
            if i != len(client_rects) - 1:
                self.assertEquals (self.part_rects[i].right, client_rect.right)
            self.assertEquals (self.part_rects[i].top, client_rect.top)
            self.failIf (abs(self.part_rects[i].bottom - client_rect.bottom) > 2)

    def testGetPartText(self):
        self.assertRaises(IndexError, self.ctrl.GetPartText, 99)

        for i, text in enumerate(self.texts):
            self.assertEquals(text, self.ctrl.GetPartText(i))








class TabControlTestCases(unittest.TestCase):
    "Unit tests for the TreeViewWrapper class"

    def setUp(self):
        """Start the application set some data and ensure the application
        is in the state we want it."""
        self.screen_w = win32api.GetSystemMetrics(0)

        # start the application
        from pywinauto.application import Application
        app = Application()
        app.start_(os.path.join(mfc_samples_folder, "CmnCtrl1.exe"))

        self.texts = [
            u"CTreeCtrl", u"CAnimateCtrl", u"CToolBarCtrl", 
            u"CDateTimeCtrl", u"CMonthCalCtrl"]

<<<<<<< HEAD
        if self.screen_w > 1700:
            self.rects = [
                RECT(2,2,63,21),
                RECT(63,2,141,21),
                RECT(141,2,212,21),
                RECT(212,2,280,21),
                RECT(280,2,348,21),
                RECT(2,21,68,40),
                RECT(68,21,135,40),
                RECT(135,21,207,40),
                RECT(207,21,287,40),
                RECT(287,21,348,40),
            ]
        else:
            self.rects = [
                RECT(2,2,80,21),
                RECT(80,2,174,21),
                RECT(174,2,261,21),
                RECT(2,21,91,40),
                RECT(91,21,180,40),
                RECT(180,21,261,40),
                RECT(2,40,64,59),
                RECT(64,40,131,59),
                RECT(131,40,206,59),
                RECT(206,40,261,59),
            ]
=======
        self.rects = [
            RECT(2,   2, 58,  20), 
            RECT(58,  2, 130, 20), 
            RECT(130, 2, 201, 20), 
            RECT(201, 2, 281, 20), 
            RECT(281, 2, 360, 20)
        ]
>>>>>>> c99866c2

        self.app = app
        self.dlg = app.CommonControlsSample
        self.ctrl = app.CommonControlsSample.TabControl.WrapperObject() 

        #self.dlg.MenuSelect("Styles")

        # select show selection always, and show checkboxes
        #app.ControlStyles.ListBox1.TypeKeys(
        #    "{HOME}{SPACE}" + "{DOWN}"* 12 + "{SPACE}")
        #self.app.ControlStyles.ApplyStylesSetWindowLong.Click()
        #self.app.ControlStyles.SendMessage(win32defines.WM_CLOSE)

    def tearDown(self):
        "Close the application after tests"
        # close the application
        self.dlg.SendMessage(win32defines.WM_CLOSE)

    def testFriendlyClass(self):
        "Make sure the friendly class is set correctly"
        self.assertEquals (self.ctrl.FriendlyClassName(), "TabControl")

    def testTexts(self):
        "Make sure the texts are set correctly"
        self.assertEquals (self.ctrl.Texts()[1:], self.texts)

    def testGetProperties(self):
        "Test getting the properties for the tabcontrol"
        props  = self.ctrl.GetProperties()

        self.assertEquals(
            self.ctrl.FriendlyClassName(), props['FriendlyClassName'])

        self.assertEquals(
            self.ctrl.Texts(), props['Texts'])

        for prop_name in props:
            self.assertEquals(getattr(self.ctrl, prop_name)(), props[prop_name])

    def testRowCount(self):
<<<<<<< HEAD
        if self.screen_w > 1700:
            self.assertEquals(2, self.ctrl.RowCount())
        else:
            self.assertEquals(3, self.ctrl.RowCount())
=======
        self.assertEquals(1, self.ctrl.RowCount())

        dlgClientRect = self.ctrl.Parent().Rectangle() # use the parent as a reference
        prev_rect = self.ctrl.Rectangle() - dlgClientRect

        # squeeze the tab control to force two rows
        new_rect = win32structures.RECT(prev_rect)
        new_rect.right = int(new_rect.width() / 2) 

        self.ctrl.MoveWindow(
            new_rect.left,
            new_rect.top,
            new_rect.width(),
            new_rect.height(),
            )
        time.sleep(0.1)

        # verify two tab rows
        self.assertEquals(2, self.ctrl.RowCount())

        # restore back the original size of the control
        self.ctrl.MoveWindow(prev_rect)
        self.assertEquals(1, self.ctrl.RowCount())
>>>>>>> c99866c2

    def testGetSelectedTab(self):
        self.assertEquals(0, self.ctrl.GetSelectedTab())
        self.ctrl.Select(1)
        self.assertEquals(1, self.ctrl.GetSelectedTab())
        self.ctrl.Select(u"CMonthCalCtrl")
        self.assertEquals(4, self.ctrl.GetSelectedTab())

    def testTabCount(self):
        "Make sure the number of parts is retrieved correctly"
        self.assertEquals (self.ctrl.TabCount(), 5)

    def testGetTabRect(self):
        "Make sure the part rectangles are retrieved correctly"

        for i, rect in enumerate(self.rects):
            self.assertEquals (self.ctrl.GetTabRect(i), self.rects[i])

        self.assertRaises(IndexError, self.ctrl.GetTabRect, 99)

#    def testGetTabState(self):
#        self.assertRaises(IndexError, self.ctrl.GetTabState, 99)
#
#        self.dlg.StatementEdit.SetEditText ("MSG (TCM_HIGHLIGHTITEM,1,MAKELONG(TRUE,0))")
#
#        time.sleep(.3)
#        # use CloseClick to allow the control time to respond to the message
#        self.dlg.Send.CloseClick()
#        time.sleep(2)
#        print("==\n",self.ctrl.TabStates())
#
#        self.assertEquals (self.ctrl.GetTabState(1), 1)
#
#    def testTabStates(self):
#        print(self.ctrl.TabStates())
#        raise "tabstates hiay"


    def testGetTabText(self):
        for i, text in enumerate(self.texts):
            self.assertEquals(text, self.ctrl.GetTabText(i))

        self.assertRaises(IndexError, self.ctrl.GetTabText, 99)

    def testClientRects(self):
        self.assertEquals(self.ctrl.ClientRect(), self.ctrl.ClientRects()[0])
        self.assertEquals(self.rects, self.ctrl.ClientRects()[1:])

    def testSelect(self):
        self.assertEquals(0, self.ctrl.GetSelectedTab())

        self.ctrl.Select(1)
        self.assertEquals(1, self.ctrl.GetSelectedTab())
        self.ctrl.Select(u"CToolBarCtrl")
        self.assertEquals(2, self.ctrl.GetSelectedTab())

        self.assertRaises(IndexError, self.ctrl.Select, 99)






class ToolbarTestCases(unittest.TestCase):
    "Unit tests for the ToolbarWrapper class"

    def setUp(self):
        """Start the application set some data and ensure the application
        is in the state we want it."""

        # start the application
        from pywinauto.application import Application
        app = Application()
        app.start_(os.path.join(mfc_samples_folder, "CmnCtrl1.exe"))

        self.app = app
        self.dlg = app.CommonControlsSample
        
        # select a tab with toolbar controls
        self.dlg.SysTabControl.Select(u"CToolBarCtrl") 

        # see identifiers available at that tab
        #self.dlg.PrintControlIdentifiers() 

        # The sample app has two toolbars. The first toolbar can be
        # addressed as Toolbar, Toolbar0 and Toolbar1.
        # The second control goes as Toolbar2
        self.ctrl = app.CommonControlsSample.Toolbar.WrapperObject() 
        self.ctrl2 = app.CommonControlsSample.Toolbar2.WrapperObject()

        #self.dlg.MenuSelect("Styles")

        # select show selection always, and show checkboxes
        #app.ControlStyles.ListBox1.TypeKeys(
        #    "{HOME}{SPACE}" + "{DOWN}"* 12 + "{SPACE}")
        #self.app.ControlStyles.ApplyStylesSetWindowLong.Click()
        #self.app.ControlStyles.SendMessage(win32defines.WM_CLOSE)

    def tearDown(self):
        "Close the application after tests"
        # close the application
        self.dlg.SendMessage(win32defines.WM_CLOSE)

    def testFriendlyClass(self):
        "Make sure the friendly class is set correctly"
        self.assertEquals (self.ctrl.FriendlyClassName(), "Toolbar")

    def testTexts(self):
        "Make sure the texts are set correctly"
        for txt in self.ctrl.Texts():
            self.assertEquals (isinstance(txt, six.string_types), True)

    def testGetProperties(self):
        "Test getting the properties for the toolbar control"
        props  = self.ctrl.GetProperties()

        self.assertEquals(
            self.ctrl.FriendlyClassName(), props['FriendlyClassName'])

        self.assertEquals(
            self.ctrl.Texts(), props['Texts'])

        self.assertEquals(
            self.ctrl.ButtonCount(), props['ButtonCount'])

        for prop_name in props:
            self.assertEquals(getattr(self.ctrl, prop_name)(), props[prop_name])

    def testButtonCount(self):
        "Test the button count method of the toolbar"
        # TODO: for a some reason the first toolbar returns button count = 12
        # The same as in the second toolbar, even though their handles are different.
        # Maybe the test app itself has to be fixed too.
        #self.assertEquals(self.ctrl.ButtonCount(), 9)

        self.assertEquals(self.ctrl2.ButtonCount(), 12)

    def testGetButton(self):
        self.assertRaises(IndexError, self.ctrl.GetButton, 29)

    def testGetButtonRect(self):
        rect_ctrl = self.ctrl.GetButtonRect(0)
        self.assertEquals((rect_ctrl.left, rect_ctrl.top), (0, 0))
        self.failIf((rect_ctrl.right - rect_ctrl.left) > 40)
        self.failIf((rect_ctrl.right - rect_ctrl.left) < 36)
        self.failIf((rect_ctrl.bottom - rect_ctrl.top) > 38)
        self.failIf((rect_ctrl.bottom - rect_ctrl.top) < 36)
        #self.assertEquals(rect_ctrl, RECT(0, 0, 40, 38))
        
        rect_ctrl2 = self.ctrl2.GetButtonRect(0)
        self.assertEquals((rect_ctrl2.left, rect_ctrl2.top), (0, 0))
        self.failIf((rect_ctrl2.right - rect_ctrl2.left) > 70)
        self.failIf((rect_ctrl2.right - rect_ctrl2.left) < 64)
        self.failIf((rect_ctrl2.bottom - rect_ctrl2.top) > 38)
        self.failIf((rect_ctrl2.bottom - rect_ctrl2.top) < 36)
        #self.assertEquals(rect_ctrl2, RECT(0, 0, 70, 38))

    def testGetToolTipsControls(self):
        tips = self.ctrl.GetToolTipsControl()
        tt = tips.Texts()
        self.assertEquals(u"New" in tt,True)
        self.assertEquals(u"About" in tt,True)

        tips = self.ctrl2.GetToolTipsControl()
        tt = tips.Texts()
        self.assertEquals(u"Pencil" in tt,True)
        self.assertEquals(u"Ellipse" in tt,True)


    def testPressButton(self):

        self.ctrl.PressButton(0)

        #print(self.ctrl.Texts())
        self.assertRaises(
            findbestmatch.MatchError,
            self.ctrl.PressButton,
            "asdfdasfasdf")

        # todo more tests for pressbutton
        self.ctrl.PressButton(u"Open")



class RebarTestCases(unittest.TestCase):
    "Unit tests for the UpDownWrapper class"

    def setUp(self):
        """Start the application set some data and ensure the application
        is in the state we want it.

        The app title can be tricky. If no document is opened the title is just: "RebarTest"
        However if an document is created/opened in the child frame
        the title is appended with a document name: "RebarTest - RebarTest1"
        A findbestmatch proc does well here with guessing the title 
        even though the app is started with a short title "RebarTest".
        """

        # start the application
        from pywinauto.application import Application
        app = Application()
        app.start_(os.path.join(mfc_samples_folder, "RebarTest.exe"))

        self.app = app
        self.dlg = app.RebarTest_RebarTest
        self.ctrl = app.RebarTest_RebarTest.Rebar.WrapperObject()

        #self.dlg.MenuSelect("Styles")

        # select show selection always, and show checkboxes
        #app.ControlStyles.ListBox1.TypeKeys(
        #    "{HOME}{SPACE}" + "{DOWN}"* 12 + "{SPACE}")
        #self.app.ControlStyles.ApplyStylesSetWindowLong.Click()
        #self.app.ControlStyles.SendMessage(win32defines.WM_CLOSE)

    def tearDown(self):
        "Close the application after tests"
        # close the application
        self.dlg.SendMessage(win32defines.WM_CLOSE)

    def testFriendlyClass(self):
        "Make sure the friendly class is set correctly"
        self.assertEquals (self.ctrl.FriendlyClassName(), "ReBar")

    def testTexts(self):
        "Make sure the texts are set correctly"
        for txt in self.ctrl.Texts():
            self.assertEquals (isinstance(txt, six.string_types), True)

    def testBandCount(self):
        self.assertEquals(self.ctrl.BandCount(), 2)

    def testGetBand(self):

        self.assertRaises(IndexError, self.ctrl.GetBand, 99)
        self.assertRaises(IndexError, self.ctrl.GetBand, 2)

        band = self.ctrl.GetBand(0)


        self.assertEquals(band.hwndChild, self.dlg.MenuBar.handle)

        self.assertEquals(self.ctrl.GetBand(1).text, u"Tools band:")
        self.assertEquals(self.ctrl.GetBand(0).text, u"Menus band:")

    def testGetToolTipsControl(self):
        self.assertEquals(self.ctrl.GetToolTipsControl(), None)


class ToolTipsTestCases(unittest.TestCase):
    "Unit tests for the tooltips class"

    def setUp(self):
        """Start the application set some data and ensure the application
        is in the state we want it."""

        self.texts = [u'', u'New', u'Open', u'Save', u'Cut', u'Copy', u'Paste', u'Print', u'About', u'Help']

        # start the application
        from pywinauto.application import Application
        app = Application()
        app.start_(os.path.join(mfc_samples_folder, "CmnCtrl1.exe"))
        #app.start_(os.path.join(controlspy_folder, "Tooltip.exe"))

        self.app = app
        self.dlg = app.Common_Controls_Sample
        
        self.dlg.TabControl.Select(u'CToolBarCtrl')

        '''
        tips = app.windows_(
            visible_only = False,
            enabled_only = False,
            top_level_only = False,
            class_name = "tooltips_class32")
        '''

        self.ctrl = self.dlg.Toolbar.GetToolTipsControl() #WrapHandle(tips[1])
        #self.ctrl = HwndWrapper(tips[1])


        #self.dlg.MenuSelect("Styles")

        # select show selection always, and show checkboxes
        #app.ControlStyles.ListBox1.TypeKeys(
        #    "{HOME}{SPACE}" + "{DOWN}"* 12 + "{SPACE}")
        #self.app.ControlStyles.ApplyStylesSetWindowLong.Click()
        #self.app.ControlStyles.SendMessage(win32defines.WM_CLOSE)

    def tearDown(self):
        "Close the application after tests"
        # close the application
        self.app.kill_()

    def testFriendlyClass(self):
        "Make sure the friendly class is set correctly"
        self.assertEquals (self.ctrl.FriendlyClassName(), "ToolTips")

    def testTexts(self):
        "Make sure the texts are set correctly"
        self.assertEquals (self.ctrl.Texts()[1:], self.texts)

    def testGetProperties(self):
        "Test getting the properties for the tooltips control"
        props  = self.ctrl.GetProperties()

        self.assertEquals(
            self.ctrl.FriendlyClassName(), props['FriendlyClassName'])

        self.assertEquals(
            self.ctrl.Texts(), props['Texts'])

        for prop_name in props:
            self.assertEquals(getattr(self.ctrl, prop_name)(), props[prop_name])

    def testGetTip(self):
        self.assertRaises(IndexError, self.ctrl.GetTip, 99)
        tip = self.ctrl.GetTip(1)
        self.assertEquals(tip.text, self.texts[1])

    def testToolCount(self):
        self.assertEquals(10, self.ctrl.ToolCount())

    def testGetTipText(self):
        self.assertEquals(self.texts[1], self.ctrl.GetTipText(1))

    def testTexts(self):
        self.assertEquals(self.ctrl.Texts()[0], '')
        self.assertEquals(self.ctrl.Texts()[1:], self.texts)



class UpDownTestCases(unittest.TestCase):
    "Unit tests for the UpDownWrapper class"

    def setUp(self):
        """Start the application set some data and ensure the application
        is in the state we want it."""

        # start the application
        from pywinauto.application import Application
        app = Application()
        app.start_(os.path.join(controlspy_folder,  "Up-Down.exe"))

        self.app = app
        self.dlg = app.MicrosoftControlSpy
        self.ctrl = app.MicrosoftControlSpy.UpDown2.WrapperObject()

        #self.dlg.MenuSelect("Styles")

        # select show selection always, and show checkboxes
        #app.ControlStyles.ListBox1.TypeKeys(
        #    "{HOME}{SPACE}" + "{DOWN}"* 12 + "{SPACE}")
        #self.app.ControlStyles.ApplyStylesSetWindowLong.Click()
        #self.app.ControlStyles.SendMessage(win32defines.WM_CLOSE)

    def tearDown(self):
        "Close the application after tests"
        # close the application
        self.dlg.SendMessage(win32defines.WM_CLOSE)

    def testFriendlyClass(self):
        "Make sure the friendly class is set correctly"
        self.assertEquals (self.ctrl.FriendlyClassName(), "UpDown")

    def testTexts(self):
        "Make sure the texts are set correctly"
        self.assertEquals (self.ctrl.Texts()[1:], [])

    def testGetProperties(self):
        "Test getting the properties for the updown control"
        props  = self.ctrl.GetProperties()

        self.assertEquals(
            self.ctrl.FriendlyClassName(), props['FriendlyClassName'])

        self.assertEquals(
            self.ctrl.Texts(), props['Texts'])

        for prop_name in props:
            self.assertEquals(getattr(self.ctrl, prop_name)(), props[prop_name])

    def testGetValue(self):
        "Test getting up-down position"
        self.assertEquals (self.ctrl.GetValue(), 0)

        self.ctrl.SetValue(23)
        self.assertEquals (self.ctrl.GetValue(), 23)

    def testSetValue(self):
        "Test setting up-down position"
        self.assertEquals (self.ctrl.GetValue(), 0)

        self.ctrl.SetValue(23)
        self.assertEquals (self.ctrl.GetValue(), 23)
        self.assertEquals(
            int(self.ctrl.GetBuddyControl().Texts()[1]),
            23)

    def testGetBase(self):
        "Test getting the base of the up-down control"
        self.assertEquals (self.ctrl.GetBase(), 10)
        #self.dlg.StatementEdit.SetEditText ("MSG (UDM_SETBASE, 16, 0)")

        # use CloseClick to allow the control time to respond to the message
        #self.dlg.Send.ClickInput()
        self.ctrl.SetBase(16)

        self.assertEquals (self.ctrl.GetBase(), 16)

    def testGetRange(self):
        "Test getting the range of the up-down control"
        self.assertEquals((0, 9999), self.ctrl.GetRange())

    def testGetBuddy(self):
        "Test getting the buddy control"
        self.assertEquals (self.ctrl.GetBuddyControl().handle, self.dlg.Edit6.handle)


    def testIncrement(self):
        "Test incremementing up-down position"
        self.ctrl.Increment()
        self.assertEquals (self.ctrl.GetValue(), 1)

    def testDecrement(self):
        "Test decrementing up-down position"
        self.ctrl.SetValue(23)
        self.ctrl.Decrement()
        self.assertEquals (self.ctrl.GetValue(), 22)





if __name__ == "__main__":
    unittest.main()
<|MERGE_RESOLUTION|>--- conflicted
+++ resolved
@@ -1,1199 +1,1163 @@
-# GUI Application automation and testing library
-# Copyright (C) 2006 Mark Mc Mahon
-#
-# This library is free software; you can redistribute it and/or
-# modify it under the terms of the GNU Lesser General Public License
-# as published by the Free Software Foundation; either version 2.1
-# of the License, or (at your option) any later version.
-#
-# This library is distributed in the hope that it will be useful,
-# but WITHOUT ANY WARRANTY; without even the implied warranty of
-# MERCHANTABILITY or FITNESS FOR A PARTICULAR PURPOSE.
-# See the GNU Lesser General Public License for more details.
-#
-# You should have received a copy of the GNU Lesser General Public
-# License along with this library; if not, write to the
-#    Free Software Foundation, Inc.,
-#    59 Temple Place,
-#    Suite 330,
-#    Boston, MA 02111-1307 USA
-
-from __future__ import print_function
-
-"Tests for classes in controls\common_controls.py"
-
-__revision__ = "$Revision: 234 $"
-
-import sys
-import ctypes
-import unittest
-import time
-import pprint
-import pdb
-import os
-import win32api
-
-sys.path.append(".")
-from pywinauto import six
-from pywinauto.controls import common_controls
-from pywinauto.controls.common_controls import *
-from pywinauto.win32structures import RECT
-from pywinauto.controls import WrapHandle
-#from pywinauto.controls.HwndWrapper import HwndWrapper
-from pywinauto import findbestmatch
-from pywinauto.sysinfo import is_x64_Python
-from pywinauto.RemoteMemoryBlock import AccessDenied
-from pywinauto.RemoteMemoryBlock import RemoteMemoryBlock
-
-
-controlspy_folder = os.path.join(
-   os.path.dirname(__file__), r"..\..\apps\controlspy0998")
-mfc_samples_folder = os.path.join(
-   os.path.dirname(__file__), r"..\..\apps\MFC_samples")
-if is_x64_Python():
-    controlspy_folder = os.path.join(controlspy_folder, 'x64')
-    mfc_samples_folder = os.path.join(mfc_samples_folder, 'x64')
-
-
-class RemoteMemoryBlockTestCases(unittest.TestCase):
-    def test__init__fail(self):
-        self.assertRaises(AccessDenied, RemoteMemoryBlock, 0)
-
-    def test__init__fail(self):
-        self.assertRaises(AccessDenied, RemoteMemoryBlock, 0)
-
-
-class ListViewTestCases(unittest.TestCase):
-    "Unit tests for the ListViewWrapper class"
-
-    def setUp(self):
-        """Start the application set some data and ensure the application
-        is in the state we want it."""
-
-        # start the application
-        from pywinauto.application import Application
-        app = Application()
-        app.start_(os.path.join(mfc_samples_folder, u"RowList.exe"))
-
-        self.texts = [
-            (u"Yellow",  u"255", u"255", u"0",   u"40",  u"240", u"120", u"Neutral"),
-            (u"Red",     u"255", u"0",   u"0",   u"0",   u"240", u"120", u"Warm"),
-            (u"Green",   u"0",   u"255", u"0",   u"80",  u"240", u"120", u"Cool"),
-            (u"Magenta", u"255", u"0",   u"255", u"200", u"240", u"120", u"Warm"),
-            (u"Cyan",    u"0",   u"255", u"255", u"120", u"240", u"120", u"Cool"),
-            (u"Blue",    u"0",   u"0",   u"255", u"160", u"240", u"120", u"Cool"),
-            (u"Gray",    u"192", u"192", u"192", u"160", u"0",   u"181", u"Neutral")
-        ]
-
-        self.app = app
-        self.dlg = app.RowListSampleApplication #top_window_()
-        self.ctrl = app.RowListSampleApplication.ListView.WrapperObject()
-        self.dlg.Toolbar.Button(0).Click() # switch to icon view
-        self.dlg.Toolbar.Button(6).Click() # switch off states
-        
-
-    def tearDown(self):
-        "Close the application after tests"
-        # close the application
-        self.dlg.SendMessage(win32defines.WM_CLOSE)
-
-
-    def testFriendlyClass(self):
-        "Make sure the ListView friendly class is set correctly"
-        self.assertEquals (self.ctrl.FriendlyClassName(), u"ListView")
-
-    def testColumnCount(self):
-        "Test the ListView ColumnCount method"
-        self.assertEquals (self.ctrl.ColumnCount(), 8)
-
-    def testItemCount(self):
-        "Test the ListView ItemCount method"
-        self.assertEquals (self.ctrl.ItemCount(), 7)
-
-    def testItemText(self):
-        "Test the ListView item.Text property"
-        item = self.ctrl.GetItem(1)
-
-        self.assertEquals(item['text'], u"Red")
-
-    def testItems(self):
-        "Test the ListView Items method"
-
-        flat_texts = []
-        for row in self.texts:
-            flat_texts.extend(row)
-
-        for i, item in enumerate(self.ctrl.Items()):
-            self.assertEquals(item['text'], flat_texts[i])
-
-    def testTexts(self):
-        "Test the ListView Texts method"
-
-        flat_texts = []
-        for row in self.texts:
-            flat_texts.extend(row)
-
-        self.assertEquals(flat_texts, self.ctrl.Texts()[1:])
-
-
-    def testGetItem(self):
-        "Test the ListView GetItem method"
-
-        for row in range(self.ctrl.ItemCount()):
-            for col in range(self.ctrl.ColumnCount()):
-                self.assertEquals(
-                    self.ctrl.GetItem(row, col)['text'], self.texts[row][col])
-
-    def testGetItemText(self):
-        "Test the ListView GetItem method - with text this time"
-
-        for text in [row[0] for row in self.texts]:
-            self.assertEquals(
-                self.ctrl.GetItem(text)['text'], text)
-
-        self.assertRaises(ValueError, self.ctrl.GetItem, "Item not in this list")
-
-    def testColumn(self):
-        "Test the ListView Columns method"
-
-        cols = self.ctrl.Columns()
-        self.assertEqual (len(cols), self.ctrl.ColumnCount())
-
-        # TODO: add more checking of column values
-        #for col in cols:
-        #    print(col)
-
-
-    def testGetSelectionCount(self):
-        "Test the ListView GetSelectedCount method"
-
-        self.assertEquals(self.ctrl.GetSelectedCount(), 0)
-
-        self.ctrl.Select(1)
-        self.ctrl.Select(6)
-
-        self.assertEquals(self.ctrl.GetSelectedCount(), 2)
-
-
-#    def testGetSelectionCount(self):
-#        "Test the ListView GetSelectedCount method"
-#
-#        self.assertEquals(self.ctrl.GetSelectedCount(), 0)
-#
-#        self.ctrl.Select(1)
-#        self.ctrl.Select(7)
-#
-#        self.assertEquals(self.ctrl.GetSelectedCount(), 2)
-
-
-    def testIsSelected(self):
-        "Test ListView IsSelected for some items"
-
-        # ensure that the item is not selected
-        self.assertEquals(self.ctrl.IsSelected(1), False)
-
-        # select an item
-        self.ctrl.Select(1)
-
-        # now ensure that the item is selected
-        self.assertEquals(self.ctrl.IsSelected(1), True)
-
-
-    def _testFocused(self):
-        "Test checking the focus of some ListView items"
-
-        print("Select something quick!!")
-        import time
-        time.sleep(3)
-        #self.ctrl.Select(1)
-
-        print(self.ctrl.IsFocused(0))
-        print(self.ctrl.IsFocused(1))
-        print(self.ctrl.IsFocused(2))
-        print(self.ctrl.IsFocused(3))
-        print(self.ctrl.IsFocused(4))
-        print(self.ctrl.IsFocused(5))
-        #for col in cols:
-        #    print(col)
-
-
-    def testSelect(self):
-        "Test ListView Selecting some items"
-        self.ctrl.Select(1)
-        self.ctrl.Select(3)
-        self.ctrl.Select(4)
-
-        self.assertRaises(IndexError, self.ctrl.Deselect, 23)
-
-        self.assertEquals(self.ctrl.GetSelectedCount(), 3)
-
-
-    def testSelectText(self):
-        "Test ListView Selecting some items"
-        self.ctrl.Select(u"Green")
-        self.ctrl.Select(u"Yellow")
-        self.ctrl.Select(u"Gray")
-
-        self.assertRaises(ValueError, self.ctrl.Deselect, u"Item not in list")
-
-        self.assertEquals(self.ctrl.GetSelectedCount(), 3)
-
-
-
-    def testDeselect(self):
-        "Test ListView Selecting some items"
-        self.ctrl.Select(1)
-        self.ctrl.Select(4)
-
-        self.ctrl.Deselect(3)
-        self.ctrl.Deselect(4)
-
-        self.assertRaises(IndexError, self.ctrl.Deselect, 23)
-
-        self.assertEquals(self.ctrl.GetSelectedCount(), 1)
-
-
-
-
-    def testGetProperties(self):
-        "Test getting the properties for the listview control"
-        props  = self.ctrl.GetProperties()
-
-        self.assertEquals(
-            "ListView", props['FriendlyClassName'])
-
-        self.assertEquals(
-            self.ctrl.Texts(), props['Texts'])
-
-        for prop_name in props:
-            self.assertEquals(getattr(self.ctrl, prop_name)(), props[prop_name])
-
-        self.assertEquals(props['ColumnCount'], 8)
-        self.assertEquals(props['ItemCount'], 7)
-
-
-    def testGetColumnTexts(self):
-        "Test columns titles text"
-
-        self.assertEquals(self.ctrl.GetColumn(0)['text'], u"Color")
-        self.assertEquals(self.ctrl.GetColumn(1)['text'], u"Red")
-        self.assertEquals(self.ctrl.GetColumn(2)['text'], u"Green")
-        self.assertEquals(self.ctrl.GetColumn(3)['text'], u"Blue")
-
-
-#
-#    def testSubItems(self):
-#
-#        for row in range(self.ctrl.ItemCount())
-#
-#        for i in self.ctrl.Items():
-#
-#            #self.assertEquals(item.Text, texts[i])
-
-
-
-
-
-class TreeViewTestCases(unittest.TestCase):
-    "Unit tests for the TreeViewWrapper class"
-
-    def setUp(self):
-        """Start the application set some data and ensure the application
-        is in the state we want it."""
-
-        # start the application
-        from pywinauto.application import Application
-        app = Application()
-        app.start_(os.path.join(controlspy_folder, "Tree View.exe"))
-
-        self.root_text = "The Planets"
-        self.texts = [
-            ("Mercury", '57,910,000', '4,880', '3.30e23'),
-            ("Venus",   '108,200,000', '12,103.6', '4.869e24'),
-            ("Earth",   '149,600,000', '12,756.3', '5.9736e24'),
-            ("Mars",    '227,940,000', '6,794', '6.4219e23'),
-            ("Jupiter", '778,330,000', '142,984', '1.900e27'),
-            ("Saturn",  '1,429,400,000', '120,536', '5.68e26'),
-            ("Uranus",  '2,870,990,000', '51,118', '8.683e25'),
-            ("Neptune", '4,504,000,000', '49,532', '1.0247e26'),
-            ("Pluto",   '5,913,520,000', '2,274', '1.27e22'),
-         ]
-
-        self.app = app
-        self.dlg = app.MicrosoftControlSpy #top_window_()
-        self.ctrl = app.MicrosoftControlSpy.TreeView.WrapperObject()
-
-        #self.dlg.MenuSelect("Styles")
-
-        # select show selection always, and show checkboxes
-        #app.ControlStyles.ListBox1.TypeKeys(
-        #    "{HOME}{SPACE}" + "{DOWN}"* 12 + "{SPACE}")
-        #self.app.ControlStyles.ApplyStylesSetWindowLong.Click()
-        #self.app.ControlStyles.SendMessage(win32defines.WM_CLOSE)
-
-    def tearDown(self):
-        "Close the application after tests"
-        # close the application
-        self.dlg.SendMessage(win32defines.WM_CLOSE)
-
-    def testFriendlyClass(self):
-        "Make sure the friendly class is set correctly"
-        self.assertEquals (self.ctrl.FriendlyClassName(), "TreeView")
-
-    def testItemCount(self):
-        "Test the TreeView ItemCount method"
-        self.assertEquals (self.ctrl.ItemCount(), 37)
-
-
-    def testGetItem(self):
-        "Test the ItemCount method"
-
-        self.assertRaises(RuntimeError, self.ctrl.GetItem, "test\here\please")
-
-        self.assertRaises(IndexError, self.ctrl.GetItem, r"\test\here\please")
-
-        self.assertEquals(
-            self.ctrl.GetItem((0, 1, 2)).Text(), self.texts[1][3] + " kg")
-
-        self.assertEquals(
-            self.ctrl.GetItem(r"\The Planets\Venus\4.869").Text(), self.texts[1][3] + " kg")
-
-        self.assertEquals(
-            self.ctrl.GetItem(
-                ["The Planets", "Venus", "4.869"]).Text(),
-            self.texts[1][3] + " kg")
-
-
-    def testItemText(self):
-        "Test the ItemCount method"
-
-        self.assertEquals(self.ctrl.Root().Text(), self.root_text)
-
-        self.assertEquals(
-            self.ctrl.GetItem((0, 1, 2)).Text(), self.texts[1][3] + " kg")
-
-    def testSelect(self):
-        "Test selecting an item"
-        self.ctrl.Select((0, 1, 2))
-
-        self.ctrl.GetItem((0, 1, 2)).State()
-
-        self.assertEquals(True, self.ctrl.IsSelected((0, 1, 2)))
-
-
-    def testEnsureVisible(self):
-        "make sure that the item is visible"
-
-        # note this is partially a fake test at the moment because
-        # just by getting an item - we usually make it visible
-        self.ctrl.EnsureVisible((0, 8, 2))
-
-        # make sure that the item is not hidden
-        self.assertNotEqual(None, self.ctrl.GetItem((0, 8, 2)).Rectangle())
-
-
-    def testGetProperties(self):
-        "Test getting the properties for the treeview control"
-        props  = self.ctrl.GetProperties()
-
-        self.assertEquals(
-            "TreeView", props['FriendlyClassName'])
-
-        self.assertEquals(
-            self.ctrl.Texts(), props['Texts'])
-
-        for prop_name in props:
-            self.assertEquals(getattr(self.ctrl, prop_name)(), props[prop_name])
-
-    def testItemsClick(self):
-        "Test clicking of items and sub-items in the treeview control"
-        planets_item_path = (0, 0)
-        mercury_diam_item_path = (0, 0, 1)
-        mars_dist_item_path = (0, 3, 0)
-        
-        itm = self.ctrl.GetItem(planets_item_path)
-        itm.EnsureVisible()
-        time.sleep(1)
-        itm.Click(button='left')
-        self.assertEquals(True, self.ctrl.IsSelected(planets_item_path))
-        
-        itm = self.ctrl.GetItem(mars_dist_item_path)
-        itm.EnsureVisible()
-        time.sleep(1)
-        itm.Click(button='left')
-        self.assertEquals(True, self.ctrl.IsSelected(mars_dist_item_path))
-        
-        itm = self.ctrl.GetItem(mercury_diam_item_path)
-        itm.EnsureVisible()
-        time.sleep(1)
-        itm.Click(button='left')
-        self.assertEquals(True, self.ctrl.IsSelected(mercury_diam_item_path))
-        self.assertEquals(False, self.ctrl.IsSelected(mars_dist_item_path))
-        
-        itm = self.ctrl.GetItem(planets_item_path)
-        itm.EnsureVisible()
-        time.sleep(1)
-        itm.Click(button='left')
-        self.assertEquals(True, self.ctrl.IsSelected(planets_item_path))
-        self.assertEquals(False, self.ctrl.IsSelected(mercury_diam_item_path))
-        
-class HeaderTestCases(unittest.TestCase):
-    "Unit tests for the Header class"
-
-    def setUp(self):
-        """Start the application set some data and ensure the application
-        is in the state we want it."""
-
-        # start the application
-        from pywinauto.application import Application
-        app = Application()
-        app.start_(os.path.join(mfc_samples_folder, "RowList.exe"))
-
-        self.texts = [u'Color', u'Red', u'Green', u'Blue', u'Hue', u'Sat', u'Lum', u'Type']
-        self.item_rects = [
-            RECT (  0, 0, 150, 19), 
-            RECT (150, 0, 200, 19), 
-            RECT (200, 0, 250, 19), 
-            RECT (250, 0, 300, 19), 
-            RECT (300, 0, 400, 19), 
-            RECT (400, 0, 450, 19), 
-            RECT (450, 0, 500, 19), 
-            RECT (500, 0, 650, 19)]
-           
-        self.app = app
-        self.dlg = app.RowListSampleApplication #top_window_()
-        self.ctrl = app.RowListSampleApplication.Header.WrapperObject()
-
-
-    def tearDown(self):
-        "Close the application after tests"
-        # close the application
-        self.dlg.SendMessage(win32defines.WM_CLOSE)
-
-    def testFriendlyClass(self):
-        "Make sure the friendly class is set correctly"
-        self.assertEquals (self.ctrl.FriendlyClassName(), "Header")
-
-    def testTexts(self):
-        "Make sure the texts are set correctly"
-        self.assertEquals (self.ctrl.Texts()[1:], self.texts)
-
-    def testGetProperties(self):
-        "Test getting the properties for the header control"
-        props  = self.ctrl.GetProperties()
-
-        self.assertEquals(
-            self.ctrl.FriendlyClassName(), props['FriendlyClassName'])
-
-        self.assertEquals(
-            self.ctrl.Texts(), props['Texts'])
-
-        for prop_name in props:
-            self.assertEquals(getattr(self.ctrl, prop_name)(), props[prop_name])
-
-    def testItemCount(self):
-        self.assertEquals(8, self.ctrl.ItemCount())
-
-    def testGetColumnRectangle(self):
-        for i in range(0, 3):
-            self.assertEquals(self.item_rects[i].left, self.ctrl.GetColumnRectangle(i).left)
-            self.assertEquals(self.item_rects[i].right, self.ctrl.GetColumnRectangle(i).right)
-            self.assertEquals(self.item_rects[i].top, self.ctrl.GetColumnRectangle(i).top)
-            self.failIf(abs(self.item_rects[i].bottom - self.ctrl.GetColumnRectangle(i).bottom) > 2)
-
-    def testClientRects(self):
-        test_rects = self.item_rects
-        test_rects.insert(0, self.ctrl.ClientRect())
-
-        client_rects = self.ctrl.ClientRects()
-        self.assertEquals(len(test_rects), len(client_rects))
-        for i in range(len(test_rects)):
-            self.assertEquals(test_rects[i].left, client_rects[i].left)
-            self.assertEquals(test_rects[i].right, client_rects[i].right)
-            self.assertEquals(test_rects[i].top, client_rects[i].top)
-            self.failIf(abs(test_rects[i].bottom - client_rects[i].bottom) > 2) # may be equal to 17 or 19
-
-    def testGetColumnText(self):
-        for i in range(0, 3):
-            self.assertEquals(
-                self.texts[i],
-                self.ctrl.GetColumnText(i))
-
-
-
-
-class StatusBarTestCases(unittest.TestCase):
-    "Unit tests for the TreeViewWrapper class"
-
-    def setUp(self):
-        """Start the application set some data and ensure the application
-        is in the state we want it."""
-
-        # start the application
-        from pywinauto.application import Application
-        app = Application()
-        app.start_(os.path.join(controlspy_folder, "Status bar.exe"))
-
-        self.texts = ["Long text", "", "Status Bar"]
-        self.part_rects = [
-            RECT(0, 2, 65, 22),
-            RECT(67, 2, 90, 22),
-            RECT(92, 2, 261, 22)]
-        self.app = app
-        self.dlg = app.MicrosoftControlSpy
-        self.ctrl = app.MicrosoftControlSpy.StatusBar.WrapperObject()
-
-        #self.dlg.MenuSelect("Styles")
-
-        # select show selection always, and show checkboxes
-        #app.ControlStyles.ListBox1.TypeKeys(
-        #    "{HOME}{SPACE}" + "{DOWN}"* 12 + "{SPACE}")
-        #self.app.ControlStyles.ApplyStylesSetWindowLong.Click()
-        #self.app.ControlStyles.SendMessage(win32defines.WM_CLOSE)
-
-    def tearDown(self):
-        "Close the application after tests"
-        # close the application
-        self.dlg.SendMessage(win32defines.WM_CLOSE)
-
-    def testFriendlyClass(self):
-        "Make sure the friendly class is set correctly"
-        self.assertEquals (self.ctrl.FriendlyClassName(), "StatusBar")
-
-    def testTexts(self):
-        "Make sure the texts are set correctly"
-        self.assertEquals (self.ctrl.Texts()[1:], self.texts)
-
-    def testGetProperties(self):
-        "Test getting the properties for the status bar control"
-        props  = self.ctrl.GetProperties()
-
-        self.assertEquals(
-            self.ctrl.FriendlyClassName(), props['FriendlyClassName'])
-
-        self.assertEquals(
-            self.ctrl.Texts(), props['Texts'])
-
-        for prop_name in props:
-            self.assertEquals(getattr(self.ctrl, prop_name)(), props[prop_name])
-
-
-    def testBorderWidths(self):
-        "Make sure the border widths are retrieved correctly"
-        self.assertEquals (
-            self.ctrl.BorderWidths(),
-            dict(
-                Horizontal = 0,
-                Vertical = 2,
-                Inter = 2,
-                )
-            )
-
-    def testPartCount(self):
-        "Make sure the number of parts is retrieved correctly"
-        self.assertEquals (self.ctrl.PartCount(), 3)
-
-    def testPartRightEdges(self):
-        "Make sure the part widths are retrieved correctly"
-
-        for i in range(0, self.ctrl.PartCount()-1):
-            self.assertEquals (self.ctrl.PartRightEdges()[i], self.part_rects[i].right)
-
-        self.assertEquals(self.ctrl.PartRightEdges()[i+1], -1)
-
-    def testGetPartRect(self):
-        "Make sure the part rectangles are retrieved correctly"
-
-        for i in range(0, self.ctrl.PartCount()):
-            part_rect = self.ctrl.GetPartRect(i)
-            self.assertEquals (part_rect.left, self.part_rects[i].left)
-            if i != self.ctrl.PartCount() - 1:
-                self.assertEquals (part_rect.right, self.part_rects[i].right)
-            self.assertEquals (part_rect.top, self.part_rects[i].top)
-            self.failIf (abs(part_rect.bottom - self.part_rects[i].bottom) > 2)
-
-        self.assertRaises(IndexError, self.ctrl.GetPartRect, 99)
-
-    def testClientRects(self):
-        self.assertEquals(self.ctrl.ClientRect(), self.ctrl.ClientRects()[0])
-        client_rects = self.ctrl.ClientRects()[1:]
-        for i in range(len(client_rects)):
-            client_rect = client_rects[i]
-            self.assertEquals (self.part_rects[i].left, client_rect.left)
-            if i != len(client_rects) - 1:
-                self.assertEquals (self.part_rects[i].right, client_rect.right)
-            self.assertEquals (self.part_rects[i].top, client_rect.top)
-            self.failIf (abs(self.part_rects[i].bottom - client_rect.bottom) > 2)
-
-    def testGetPartText(self):
-        self.assertRaises(IndexError, self.ctrl.GetPartText, 99)
-
-        for i, text in enumerate(self.texts):
-            self.assertEquals(text, self.ctrl.GetPartText(i))
-
-
-
-
-
-
-
-
-class TabControlTestCases(unittest.TestCase):
-    "Unit tests for the TreeViewWrapper class"
-
-    def setUp(self):
-        """Start the application set some data and ensure the application
-        is in the state we want it."""
-        self.screen_w = win32api.GetSystemMetrics(0)
-
-        # start the application
-        from pywinauto.application import Application
-        app = Application()
-        app.start_(os.path.join(mfc_samples_folder, "CmnCtrl1.exe"))
-
-        self.texts = [
-            u"CTreeCtrl", u"CAnimateCtrl", u"CToolBarCtrl", 
-            u"CDateTimeCtrl", u"CMonthCalCtrl"]
-
-<<<<<<< HEAD
-        if self.screen_w > 1700:
-            self.rects = [
-                RECT(2,2,63,21),
-                RECT(63,2,141,21),
-                RECT(141,2,212,21),
-                RECT(212,2,280,21),
-                RECT(280,2,348,21),
-                RECT(2,21,68,40),
-                RECT(68,21,135,40),
-                RECT(135,21,207,40),
-                RECT(207,21,287,40),
-                RECT(287,21,348,40),
-            ]
-        else:
-            self.rects = [
-                RECT(2,2,80,21),
-                RECT(80,2,174,21),
-                RECT(174,2,261,21),
-                RECT(2,21,91,40),
-                RECT(91,21,180,40),
-                RECT(180,21,261,40),
-                RECT(2,40,64,59),
-                RECT(64,40,131,59),
-                RECT(131,40,206,59),
-                RECT(206,40,261,59),
-            ]
-=======
-        self.rects = [
-            RECT(2,   2, 58,  20), 
-            RECT(58,  2, 130, 20), 
-            RECT(130, 2, 201, 20), 
-            RECT(201, 2, 281, 20), 
-            RECT(281, 2, 360, 20)
-        ]
->>>>>>> c99866c2
-
-        self.app = app
-        self.dlg = app.CommonControlsSample
-        self.ctrl = app.CommonControlsSample.TabControl.WrapperObject() 
-
-        #self.dlg.MenuSelect("Styles")
-
-        # select show selection always, and show checkboxes
-        #app.ControlStyles.ListBox1.TypeKeys(
-        #    "{HOME}{SPACE}" + "{DOWN}"* 12 + "{SPACE}")
-        #self.app.ControlStyles.ApplyStylesSetWindowLong.Click()
-        #self.app.ControlStyles.SendMessage(win32defines.WM_CLOSE)
-
-    def tearDown(self):
-        "Close the application after tests"
-        # close the application
-        self.dlg.SendMessage(win32defines.WM_CLOSE)
-
-    def testFriendlyClass(self):
-        "Make sure the friendly class is set correctly"
-        self.assertEquals (self.ctrl.FriendlyClassName(), "TabControl")
-
-    def testTexts(self):
-        "Make sure the texts are set correctly"
-        self.assertEquals (self.ctrl.Texts()[1:], self.texts)
-
-    def testGetProperties(self):
-        "Test getting the properties for the tabcontrol"
-        props  = self.ctrl.GetProperties()
-
-        self.assertEquals(
-            self.ctrl.FriendlyClassName(), props['FriendlyClassName'])
-
-        self.assertEquals(
-            self.ctrl.Texts(), props['Texts'])
-
-        for prop_name in props:
-            self.assertEquals(getattr(self.ctrl, prop_name)(), props[prop_name])
-
-    def testRowCount(self):
-<<<<<<< HEAD
-        if self.screen_w > 1700:
-            self.assertEquals(2, self.ctrl.RowCount())
-        else:
-            self.assertEquals(3, self.ctrl.RowCount())
-=======
-        self.assertEquals(1, self.ctrl.RowCount())
-
-        dlgClientRect = self.ctrl.Parent().Rectangle() # use the parent as a reference
-        prev_rect = self.ctrl.Rectangle() - dlgClientRect
-
-        # squeeze the tab control to force two rows
-        new_rect = win32structures.RECT(prev_rect)
-        new_rect.right = int(new_rect.width() / 2) 
-
-        self.ctrl.MoveWindow(
-            new_rect.left,
-            new_rect.top,
-            new_rect.width(),
-            new_rect.height(),
-            )
-        time.sleep(0.1)
-
-        # verify two tab rows
-        self.assertEquals(2, self.ctrl.RowCount())
-
-        # restore back the original size of the control
-        self.ctrl.MoveWindow(prev_rect)
-        self.assertEquals(1, self.ctrl.RowCount())
->>>>>>> c99866c2
-
-    def testGetSelectedTab(self):
-        self.assertEquals(0, self.ctrl.GetSelectedTab())
-        self.ctrl.Select(1)
-        self.assertEquals(1, self.ctrl.GetSelectedTab())
-        self.ctrl.Select(u"CMonthCalCtrl")
-        self.assertEquals(4, self.ctrl.GetSelectedTab())
-
-    def testTabCount(self):
-        "Make sure the number of parts is retrieved correctly"
-        self.assertEquals (self.ctrl.TabCount(), 5)
-
-    def testGetTabRect(self):
-        "Make sure the part rectangles are retrieved correctly"
-
-        for i, rect in enumerate(self.rects):
-            self.assertEquals (self.ctrl.GetTabRect(i), self.rects[i])
-
-        self.assertRaises(IndexError, self.ctrl.GetTabRect, 99)
-
-#    def testGetTabState(self):
-#        self.assertRaises(IndexError, self.ctrl.GetTabState, 99)
-#
-#        self.dlg.StatementEdit.SetEditText ("MSG (TCM_HIGHLIGHTITEM,1,MAKELONG(TRUE,0))")
-#
-#        time.sleep(.3)
-#        # use CloseClick to allow the control time to respond to the message
-#        self.dlg.Send.CloseClick()
-#        time.sleep(2)
-#        print("==\n",self.ctrl.TabStates())
-#
-#        self.assertEquals (self.ctrl.GetTabState(1), 1)
-#
-#    def testTabStates(self):
-#        print(self.ctrl.TabStates())
-#        raise "tabstates hiay"
-
-
-    def testGetTabText(self):
-        for i, text in enumerate(self.texts):
-            self.assertEquals(text, self.ctrl.GetTabText(i))
-
-        self.assertRaises(IndexError, self.ctrl.GetTabText, 99)
-
-    def testClientRects(self):
-        self.assertEquals(self.ctrl.ClientRect(), self.ctrl.ClientRects()[0])
-        self.assertEquals(self.rects, self.ctrl.ClientRects()[1:])
-
-    def testSelect(self):
-        self.assertEquals(0, self.ctrl.GetSelectedTab())
-
-        self.ctrl.Select(1)
-        self.assertEquals(1, self.ctrl.GetSelectedTab())
-        self.ctrl.Select(u"CToolBarCtrl")
-        self.assertEquals(2, self.ctrl.GetSelectedTab())
-
-        self.assertRaises(IndexError, self.ctrl.Select, 99)
-
-
-
-
-
-
-class ToolbarTestCases(unittest.TestCase):
-    "Unit tests for the ToolbarWrapper class"
-
-    def setUp(self):
-        """Start the application set some data and ensure the application
-        is in the state we want it."""
-
-        # start the application
-        from pywinauto.application import Application
-        app = Application()
-        app.start_(os.path.join(mfc_samples_folder, "CmnCtrl1.exe"))
-
-        self.app = app
-        self.dlg = app.CommonControlsSample
-        
-        # select a tab with toolbar controls
-        self.dlg.SysTabControl.Select(u"CToolBarCtrl") 
-
-        # see identifiers available at that tab
-        #self.dlg.PrintControlIdentifiers() 
-
-        # The sample app has two toolbars. The first toolbar can be
-        # addressed as Toolbar, Toolbar0 and Toolbar1.
-        # The second control goes as Toolbar2
-        self.ctrl = app.CommonControlsSample.Toolbar.WrapperObject() 
-        self.ctrl2 = app.CommonControlsSample.Toolbar2.WrapperObject()
-
-        #self.dlg.MenuSelect("Styles")
-
-        # select show selection always, and show checkboxes
-        #app.ControlStyles.ListBox1.TypeKeys(
-        #    "{HOME}{SPACE}" + "{DOWN}"* 12 + "{SPACE}")
-        #self.app.ControlStyles.ApplyStylesSetWindowLong.Click()
-        #self.app.ControlStyles.SendMessage(win32defines.WM_CLOSE)
-
-    def tearDown(self):
-        "Close the application after tests"
-        # close the application
-        self.dlg.SendMessage(win32defines.WM_CLOSE)
-
-    def testFriendlyClass(self):
-        "Make sure the friendly class is set correctly"
-        self.assertEquals (self.ctrl.FriendlyClassName(), "Toolbar")
-
-    def testTexts(self):
-        "Make sure the texts are set correctly"
-        for txt in self.ctrl.Texts():
-            self.assertEquals (isinstance(txt, six.string_types), True)
-
-    def testGetProperties(self):
-        "Test getting the properties for the toolbar control"
-        props  = self.ctrl.GetProperties()
-
-        self.assertEquals(
-            self.ctrl.FriendlyClassName(), props['FriendlyClassName'])
-
-        self.assertEquals(
-            self.ctrl.Texts(), props['Texts'])
-
-        self.assertEquals(
-            self.ctrl.ButtonCount(), props['ButtonCount'])
-
-        for prop_name in props:
-            self.assertEquals(getattr(self.ctrl, prop_name)(), props[prop_name])
-
-    def testButtonCount(self):
-        "Test the button count method of the toolbar"
-        # TODO: for a some reason the first toolbar returns button count = 12
-        # The same as in the second toolbar, even though their handles are different.
-        # Maybe the test app itself has to be fixed too.
-        #self.assertEquals(self.ctrl.ButtonCount(), 9)
-
-        self.assertEquals(self.ctrl2.ButtonCount(), 12)
-
-    def testGetButton(self):
-        self.assertRaises(IndexError, self.ctrl.GetButton, 29)
-
-    def testGetButtonRect(self):
-        rect_ctrl = self.ctrl.GetButtonRect(0)
-        self.assertEquals((rect_ctrl.left, rect_ctrl.top), (0, 0))
-        self.failIf((rect_ctrl.right - rect_ctrl.left) > 40)
-        self.failIf((rect_ctrl.right - rect_ctrl.left) < 36)
-        self.failIf((rect_ctrl.bottom - rect_ctrl.top) > 38)
-        self.failIf((rect_ctrl.bottom - rect_ctrl.top) < 36)
-        #self.assertEquals(rect_ctrl, RECT(0, 0, 40, 38))
-        
-        rect_ctrl2 = self.ctrl2.GetButtonRect(0)
-        self.assertEquals((rect_ctrl2.left, rect_ctrl2.top), (0, 0))
-        self.failIf((rect_ctrl2.right - rect_ctrl2.left) > 70)
-        self.failIf((rect_ctrl2.right - rect_ctrl2.left) < 64)
-        self.failIf((rect_ctrl2.bottom - rect_ctrl2.top) > 38)
-        self.failIf((rect_ctrl2.bottom - rect_ctrl2.top) < 36)
-        #self.assertEquals(rect_ctrl2, RECT(0, 0, 70, 38))
-
-    def testGetToolTipsControls(self):
-        tips = self.ctrl.GetToolTipsControl()
-        tt = tips.Texts()
-        self.assertEquals(u"New" in tt,True)
-        self.assertEquals(u"About" in tt,True)
-
-        tips = self.ctrl2.GetToolTipsControl()
-        tt = tips.Texts()
-        self.assertEquals(u"Pencil" in tt,True)
-        self.assertEquals(u"Ellipse" in tt,True)
-
-
-    def testPressButton(self):
-
-        self.ctrl.PressButton(0)
-
-        #print(self.ctrl.Texts())
-        self.assertRaises(
-            findbestmatch.MatchError,
-            self.ctrl.PressButton,
-            "asdfdasfasdf")
-
-        # todo more tests for pressbutton
-        self.ctrl.PressButton(u"Open")
-
-
-
-class RebarTestCases(unittest.TestCase):
-    "Unit tests for the UpDownWrapper class"
-
-    def setUp(self):
-        """Start the application set some data and ensure the application
-        is in the state we want it.
-
-        The app title can be tricky. If no document is opened the title is just: "RebarTest"
-        However if an document is created/opened in the child frame
-        the title is appended with a document name: "RebarTest - RebarTest1"
-        A findbestmatch proc does well here with guessing the title 
-        even though the app is started with a short title "RebarTest".
-        """
-
-        # start the application
-        from pywinauto.application import Application
-        app = Application()
-        app.start_(os.path.join(mfc_samples_folder, "RebarTest.exe"))
-
-        self.app = app
-        self.dlg = app.RebarTest_RebarTest
-        self.ctrl = app.RebarTest_RebarTest.Rebar.WrapperObject()
-
-        #self.dlg.MenuSelect("Styles")
-
-        # select show selection always, and show checkboxes
-        #app.ControlStyles.ListBox1.TypeKeys(
-        #    "{HOME}{SPACE}" + "{DOWN}"* 12 + "{SPACE}")
-        #self.app.ControlStyles.ApplyStylesSetWindowLong.Click()
-        #self.app.ControlStyles.SendMessage(win32defines.WM_CLOSE)
-
-    def tearDown(self):
-        "Close the application after tests"
-        # close the application
-        self.dlg.SendMessage(win32defines.WM_CLOSE)
-
-    def testFriendlyClass(self):
-        "Make sure the friendly class is set correctly"
-        self.assertEquals (self.ctrl.FriendlyClassName(), "ReBar")
-
-    def testTexts(self):
-        "Make sure the texts are set correctly"
-        for txt in self.ctrl.Texts():
-            self.assertEquals (isinstance(txt, six.string_types), True)
-
-    def testBandCount(self):
-        self.assertEquals(self.ctrl.BandCount(), 2)
-
-    def testGetBand(self):
-
-        self.assertRaises(IndexError, self.ctrl.GetBand, 99)
-        self.assertRaises(IndexError, self.ctrl.GetBand, 2)
-
-        band = self.ctrl.GetBand(0)
-
-
-        self.assertEquals(band.hwndChild, self.dlg.MenuBar.handle)
-
-        self.assertEquals(self.ctrl.GetBand(1).text, u"Tools band:")
-        self.assertEquals(self.ctrl.GetBand(0).text, u"Menus band:")
-
-    def testGetToolTipsControl(self):
-        self.assertEquals(self.ctrl.GetToolTipsControl(), None)
-
-
-class ToolTipsTestCases(unittest.TestCase):
-    "Unit tests for the tooltips class"
-
-    def setUp(self):
-        """Start the application set some data and ensure the application
-        is in the state we want it."""
-
-        self.texts = [u'', u'New', u'Open', u'Save', u'Cut', u'Copy', u'Paste', u'Print', u'About', u'Help']
-
-        # start the application
-        from pywinauto.application import Application
-        app = Application()
-        app.start_(os.path.join(mfc_samples_folder, "CmnCtrl1.exe"))
-        #app.start_(os.path.join(controlspy_folder, "Tooltip.exe"))
-
-        self.app = app
-        self.dlg = app.Common_Controls_Sample
-        
-        self.dlg.TabControl.Select(u'CToolBarCtrl')
-
-        '''
-        tips = app.windows_(
-            visible_only = False,
-            enabled_only = False,
-            top_level_only = False,
-            class_name = "tooltips_class32")
-        '''
-
-        self.ctrl = self.dlg.Toolbar.GetToolTipsControl() #WrapHandle(tips[1])
-        #self.ctrl = HwndWrapper(tips[1])
-
-
-        #self.dlg.MenuSelect("Styles")
-
-        # select show selection always, and show checkboxes
-        #app.ControlStyles.ListBox1.TypeKeys(
-        #    "{HOME}{SPACE}" + "{DOWN}"* 12 + "{SPACE}")
-        #self.app.ControlStyles.ApplyStylesSetWindowLong.Click()
-        #self.app.ControlStyles.SendMessage(win32defines.WM_CLOSE)
-
-    def tearDown(self):
-        "Close the application after tests"
-        # close the application
-        self.app.kill_()
-
-    def testFriendlyClass(self):
-        "Make sure the friendly class is set correctly"
-        self.assertEquals (self.ctrl.FriendlyClassName(), "ToolTips")
-
-    def testTexts(self):
-        "Make sure the texts are set correctly"
-        self.assertEquals (self.ctrl.Texts()[1:], self.texts)
-
-    def testGetProperties(self):
-        "Test getting the properties for the tooltips control"
-        props  = self.ctrl.GetProperties()
-
-        self.assertEquals(
-            self.ctrl.FriendlyClassName(), props['FriendlyClassName'])
-
-        self.assertEquals(
-            self.ctrl.Texts(), props['Texts'])
-
-        for prop_name in props:
-            self.assertEquals(getattr(self.ctrl, prop_name)(), props[prop_name])
-
-    def testGetTip(self):
-        self.assertRaises(IndexError, self.ctrl.GetTip, 99)
-        tip = self.ctrl.GetTip(1)
-        self.assertEquals(tip.text, self.texts[1])
-
-    def testToolCount(self):
-        self.assertEquals(10, self.ctrl.ToolCount())
-
-    def testGetTipText(self):
-        self.assertEquals(self.texts[1], self.ctrl.GetTipText(1))
-
-    def testTexts(self):
-        self.assertEquals(self.ctrl.Texts()[0], '')
-        self.assertEquals(self.ctrl.Texts()[1:], self.texts)
-
-
-
-class UpDownTestCases(unittest.TestCase):
-    "Unit tests for the UpDownWrapper class"
-
-    def setUp(self):
-        """Start the application set some data and ensure the application
-        is in the state we want it."""
-
-        # start the application
-        from pywinauto.application import Application
-        app = Application()
-        app.start_(os.path.join(controlspy_folder,  "Up-Down.exe"))
-
-        self.app = app
-        self.dlg = app.MicrosoftControlSpy
-        self.ctrl = app.MicrosoftControlSpy.UpDown2.WrapperObject()
-
-        #self.dlg.MenuSelect("Styles")
-
-        # select show selection always, and show checkboxes
-        #app.ControlStyles.ListBox1.TypeKeys(
-        #    "{HOME}{SPACE}" + "{DOWN}"* 12 + "{SPACE}")
-        #self.app.ControlStyles.ApplyStylesSetWindowLong.Click()
-        #self.app.ControlStyles.SendMessage(win32defines.WM_CLOSE)
-
-    def tearDown(self):
-        "Close the application after tests"
-        # close the application
-        self.dlg.SendMessage(win32defines.WM_CLOSE)
-
-    def testFriendlyClass(self):
-        "Make sure the friendly class is set correctly"
-        self.assertEquals (self.ctrl.FriendlyClassName(), "UpDown")
-
-    def testTexts(self):
-        "Make sure the texts are set correctly"
-        self.assertEquals (self.ctrl.Texts()[1:], [])
-
-    def testGetProperties(self):
-        "Test getting the properties for the updown control"
-        props  = self.ctrl.GetProperties()
-
-        self.assertEquals(
-            self.ctrl.FriendlyClassName(), props['FriendlyClassName'])
-
-        self.assertEquals(
-            self.ctrl.Texts(), props['Texts'])
-
-        for prop_name in props:
-            self.assertEquals(getattr(self.ctrl, prop_name)(), props[prop_name])
-
-    def testGetValue(self):
-        "Test getting up-down position"
-        self.assertEquals (self.ctrl.GetValue(), 0)
-
-        self.ctrl.SetValue(23)
-        self.assertEquals (self.ctrl.GetValue(), 23)
-
-    def testSetValue(self):
-        "Test setting up-down position"
-        self.assertEquals (self.ctrl.GetValue(), 0)
-
-        self.ctrl.SetValue(23)
-        self.assertEquals (self.ctrl.GetValue(), 23)
-        self.assertEquals(
-            int(self.ctrl.GetBuddyControl().Texts()[1]),
-            23)
-
-    def testGetBase(self):
-        "Test getting the base of the up-down control"
-        self.assertEquals (self.ctrl.GetBase(), 10)
-        #self.dlg.StatementEdit.SetEditText ("MSG (UDM_SETBASE, 16, 0)")
-
-        # use CloseClick to allow the control time to respond to the message
-        #self.dlg.Send.ClickInput()
-        self.ctrl.SetBase(16)
-
-        self.assertEquals (self.ctrl.GetBase(), 16)
-
-    def testGetRange(self):
-        "Test getting the range of the up-down control"
-        self.assertEquals((0, 9999), self.ctrl.GetRange())
-
-    def testGetBuddy(self):
-        "Test getting the buddy control"
-        self.assertEquals (self.ctrl.GetBuddyControl().handle, self.dlg.Edit6.handle)
-
-
-    def testIncrement(self):
-        "Test incremementing up-down position"
-        self.ctrl.Increment()
-        self.assertEquals (self.ctrl.GetValue(), 1)
-
-    def testDecrement(self):
-        "Test decrementing up-down position"
-        self.ctrl.SetValue(23)
-        self.ctrl.Decrement()
-        self.assertEquals (self.ctrl.GetValue(), 22)
-
-
-
-
-
-if __name__ == "__main__":
-    unittest.main()
+# GUI Application automation and testing library
+# Copyright (C) 2006 Mark Mc Mahon
+#
+# This library is free software; you can redistribute it and/or
+# modify it under the terms of the GNU Lesser General Public License
+# as published by the Free Software Foundation; either version 2.1
+# of the License, or (at your option) any later version.
+#
+# This library is distributed in the hope that it will be useful,
+# but WITHOUT ANY WARRANTY; without even the implied warranty of
+# MERCHANTABILITY or FITNESS FOR A PARTICULAR PURPOSE.
+# See the GNU Lesser General Public License for more details.
+#
+# You should have received a copy of the GNU Lesser General Public
+# License along with this library; if not, write to the
+#    Free Software Foundation, Inc.,
+#    59 Temple Place,
+#    Suite 330,
+#    Boston, MA 02111-1307 USA
+
+from __future__ import print_function
+
+"Tests for classes in controls\common_controls.py"
+
+__revision__ = "$Revision: 234 $"
+
+import sys
+import ctypes
+import unittest
+import time
+import pprint
+import pdb
+import os
+import win32api
+
+sys.path.append(".")
+from pywinauto import six
+from pywinauto.controls import common_controls
+from pywinauto.controls.common_controls import *
+from pywinauto.win32structures import RECT
+from pywinauto.controls import WrapHandle
+#from pywinauto.controls.HwndWrapper import HwndWrapper
+from pywinauto import findbestmatch
+from pywinauto.sysinfo import is_x64_Python
+from pywinauto.RemoteMemoryBlock import AccessDenied
+from pywinauto.RemoteMemoryBlock import RemoteMemoryBlock
+
+
+controlspy_folder = os.path.join(
+   os.path.dirname(__file__), r"..\..\apps\controlspy0998")
+mfc_samples_folder = os.path.join(
+   os.path.dirname(__file__), r"..\..\apps\MFC_samples")
+if is_x64_Python():
+    controlspy_folder = os.path.join(controlspy_folder, 'x64')
+    mfc_samples_folder = os.path.join(mfc_samples_folder, 'x64')
+
+
+class RemoteMemoryBlockTestCases(unittest.TestCase):
+    def test__init__fail(self):
+        self.assertRaises(AccessDenied, RemoteMemoryBlock, 0)
+
+    def test__init__fail(self):
+        self.assertRaises(AccessDenied, RemoteMemoryBlock, 0)
+
+
+class ListViewTestCases(unittest.TestCase):
+    "Unit tests for the ListViewWrapper class"
+
+    def setUp(self):
+        """Start the application set some data and ensure the application
+        is in the state we want it."""
+
+        # start the application
+        from pywinauto.application import Application
+        app = Application()
+        app.start_(os.path.join(mfc_samples_folder, u"RowList.exe"))
+
+        self.texts = [
+            (u"Yellow",  u"255", u"255", u"0",   u"40",  u"240", u"120", u"Neutral"),
+            (u"Red",     u"255", u"0",   u"0",   u"0",   u"240", u"120", u"Warm"),
+            (u"Green",   u"0",   u"255", u"0",   u"80",  u"240", u"120", u"Cool"),
+            (u"Magenta", u"255", u"0",   u"255", u"200", u"240", u"120", u"Warm"),
+            (u"Cyan",    u"0",   u"255", u"255", u"120", u"240", u"120", u"Cool"),
+            (u"Blue",    u"0",   u"0",   u"255", u"160", u"240", u"120", u"Cool"),
+            (u"Gray",    u"192", u"192", u"192", u"160", u"0",   u"181", u"Neutral")
+        ]
+
+        self.app = app
+        self.dlg = app.RowListSampleApplication #top_window_()
+        self.ctrl = app.RowListSampleApplication.ListView.WrapperObject()
+        self.dlg.Toolbar.Button(0).Click() # switch to icon view
+        self.dlg.Toolbar.Button(6).Click() # switch off states
+        
+
+    def tearDown(self):
+        "Close the application after tests"
+        # close the application
+        self.dlg.SendMessage(win32defines.WM_CLOSE)
+
+
+    def testFriendlyClass(self):
+        "Make sure the ListView friendly class is set correctly"
+        self.assertEquals (self.ctrl.FriendlyClassName(), u"ListView")
+
+    def testColumnCount(self):
+        "Test the ListView ColumnCount method"
+        self.assertEquals (self.ctrl.ColumnCount(), 8)
+
+    def testItemCount(self):
+        "Test the ListView ItemCount method"
+        self.assertEquals (self.ctrl.ItemCount(), 7)
+
+    def testItemText(self):
+        "Test the ListView item.Text property"
+        item = self.ctrl.GetItem(1)
+
+        self.assertEquals(item['text'], u"Red")
+
+    def testItems(self):
+        "Test the ListView Items method"
+
+        flat_texts = []
+        for row in self.texts:
+            flat_texts.extend(row)
+
+        for i, item in enumerate(self.ctrl.Items()):
+            self.assertEquals(item['text'], flat_texts[i])
+
+    def testTexts(self):
+        "Test the ListView Texts method"
+
+        flat_texts = []
+        for row in self.texts:
+            flat_texts.extend(row)
+
+        self.assertEquals(flat_texts, self.ctrl.Texts()[1:])
+
+
+    def testGetItem(self):
+        "Test the ListView GetItem method"
+
+        for row in range(self.ctrl.ItemCount()):
+            for col in range(self.ctrl.ColumnCount()):
+                self.assertEquals(
+                    self.ctrl.GetItem(row, col)['text'], self.texts[row][col])
+
+    def testGetItemText(self):
+        "Test the ListView GetItem method - with text this time"
+
+        for text in [row[0] for row in self.texts]:
+            self.assertEquals(
+                self.ctrl.GetItem(text)['text'], text)
+
+        self.assertRaises(ValueError, self.ctrl.GetItem, "Item not in this list")
+
+    def testColumn(self):
+        "Test the ListView Columns method"
+
+        cols = self.ctrl.Columns()
+        self.assertEqual (len(cols), self.ctrl.ColumnCount())
+
+        # TODO: add more checking of column values
+        #for col in cols:
+        #    print(col)
+
+
+    def testGetSelectionCount(self):
+        "Test the ListView GetSelectedCount method"
+
+        self.assertEquals(self.ctrl.GetSelectedCount(), 0)
+
+        self.ctrl.Select(1)
+        self.ctrl.Select(6)
+
+        self.assertEquals(self.ctrl.GetSelectedCount(), 2)
+
+
+#    def testGetSelectionCount(self):
+#        "Test the ListView GetSelectedCount method"
+#
+#        self.assertEquals(self.ctrl.GetSelectedCount(), 0)
+#
+#        self.ctrl.Select(1)
+#        self.ctrl.Select(7)
+#
+#        self.assertEquals(self.ctrl.GetSelectedCount(), 2)
+
+
+    def testIsSelected(self):
+        "Test ListView IsSelected for some items"
+
+        # ensure that the item is not selected
+        self.assertEquals(self.ctrl.IsSelected(1), False)
+
+        # select an item
+        self.ctrl.Select(1)
+
+        # now ensure that the item is selected
+        self.assertEquals(self.ctrl.IsSelected(1), True)
+
+
+    def _testFocused(self):
+        "Test checking the focus of some ListView items"
+
+        print("Select something quick!!")
+        import time
+        time.sleep(3)
+        #self.ctrl.Select(1)
+
+        print(self.ctrl.IsFocused(0))
+        print(self.ctrl.IsFocused(1))
+        print(self.ctrl.IsFocused(2))
+        print(self.ctrl.IsFocused(3))
+        print(self.ctrl.IsFocused(4))
+        print(self.ctrl.IsFocused(5))
+        #for col in cols:
+        #    print(col)
+
+
+    def testSelect(self):
+        "Test ListView Selecting some items"
+        self.ctrl.Select(1)
+        self.ctrl.Select(3)
+        self.ctrl.Select(4)
+
+        self.assertRaises(IndexError, self.ctrl.Deselect, 23)
+
+        self.assertEquals(self.ctrl.GetSelectedCount(), 3)
+
+
+    def testSelectText(self):
+        "Test ListView Selecting some items"
+        self.ctrl.Select(u"Green")
+        self.ctrl.Select(u"Yellow")
+        self.ctrl.Select(u"Gray")
+
+        self.assertRaises(ValueError, self.ctrl.Deselect, u"Item not in list")
+
+        self.assertEquals(self.ctrl.GetSelectedCount(), 3)
+
+
+
+    def testDeselect(self):
+        "Test ListView Selecting some items"
+        self.ctrl.Select(1)
+        self.ctrl.Select(4)
+
+        self.ctrl.Deselect(3)
+        self.ctrl.Deselect(4)
+
+        self.assertRaises(IndexError, self.ctrl.Deselect, 23)
+
+        self.assertEquals(self.ctrl.GetSelectedCount(), 1)
+
+
+
+
+    def testGetProperties(self):
+        "Test getting the properties for the listview control"
+        props  = self.ctrl.GetProperties()
+
+        self.assertEquals(
+            "ListView", props['FriendlyClassName'])
+
+        self.assertEquals(
+            self.ctrl.Texts(), props['Texts'])
+
+        for prop_name in props:
+            self.assertEquals(getattr(self.ctrl, prop_name)(), props[prop_name])
+
+        self.assertEquals(props['ColumnCount'], 8)
+        self.assertEquals(props['ItemCount'], 7)
+
+
+    def testGetColumnTexts(self):
+        "Test columns titles text"
+
+        self.assertEquals(self.ctrl.GetColumn(0)['text'], u"Color")
+        self.assertEquals(self.ctrl.GetColumn(1)['text'], u"Red")
+        self.assertEquals(self.ctrl.GetColumn(2)['text'], u"Green")
+        self.assertEquals(self.ctrl.GetColumn(3)['text'], u"Blue")
+
+
+#
+#    def testSubItems(self):
+#
+#        for row in range(self.ctrl.ItemCount())
+#
+#        for i in self.ctrl.Items():
+#
+#            #self.assertEquals(item.Text, texts[i])
+
+
+
+
+
+class TreeViewTestCases(unittest.TestCase):
+    "Unit tests for the TreeViewWrapper class"
+
+    def setUp(self):
+        """Start the application set some data and ensure the application
+        is in the state we want it."""
+
+        # start the application
+        from pywinauto.application import Application
+        app = Application()
+        app.start_(os.path.join(controlspy_folder, "Tree View.exe"))
+
+        self.root_text = "The Planets"
+        self.texts = [
+            ("Mercury", '57,910,000', '4,880', '3.30e23'),
+            ("Venus",   '108,200,000', '12,103.6', '4.869e24'),
+            ("Earth",   '149,600,000', '12,756.3', '5.9736e24'),
+            ("Mars",    '227,940,000', '6,794', '6.4219e23'),
+            ("Jupiter", '778,330,000', '142,984', '1.900e27'),
+            ("Saturn",  '1,429,400,000', '120,536', '5.68e26'),
+            ("Uranus",  '2,870,990,000', '51,118', '8.683e25'),
+            ("Neptune", '4,504,000,000', '49,532', '1.0247e26'),
+            ("Pluto",   '5,913,520,000', '2,274', '1.27e22'),
+         ]
+
+        self.app = app
+        self.dlg = app.MicrosoftControlSpy #top_window_()
+        self.ctrl = app.MicrosoftControlSpy.TreeView.WrapperObject()
+
+        #self.dlg.MenuSelect("Styles")
+
+        # select show selection always, and show checkboxes
+        #app.ControlStyles.ListBox1.TypeKeys(
+        #    "{HOME}{SPACE}" + "{DOWN}"* 12 + "{SPACE}")
+        #self.app.ControlStyles.ApplyStylesSetWindowLong.Click()
+        #self.app.ControlStyles.SendMessage(win32defines.WM_CLOSE)
+
+    def tearDown(self):
+        "Close the application after tests"
+        # close the application
+        self.dlg.SendMessage(win32defines.WM_CLOSE)
+
+    def testFriendlyClass(self):
+        "Make sure the friendly class is set correctly"
+        self.assertEquals (self.ctrl.FriendlyClassName(), "TreeView")
+
+    def testItemCount(self):
+        "Test the TreeView ItemCount method"
+        self.assertEquals (self.ctrl.ItemCount(), 37)
+
+
+    def testGetItem(self):
+        "Test the ItemCount method"
+
+        self.assertRaises(RuntimeError, self.ctrl.GetItem, "test\here\please")
+
+        self.assertRaises(IndexError, self.ctrl.GetItem, r"\test\here\please")
+
+        self.assertEquals(
+            self.ctrl.GetItem((0, 1, 2)).Text(), self.texts[1][3] + " kg")
+
+        self.assertEquals(
+            self.ctrl.GetItem(r"\The Planets\Venus\4.869").Text(), self.texts[1][3] + " kg")
+
+        self.assertEquals(
+            self.ctrl.GetItem(
+                ["The Planets", "Venus", "4.869"]).Text(),
+            self.texts[1][3] + " kg")
+
+
+    def testItemText(self):
+        "Test the ItemCount method"
+
+        self.assertEquals(self.ctrl.Root().Text(), self.root_text)
+
+        self.assertEquals(
+            self.ctrl.GetItem((0, 1, 2)).Text(), self.texts[1][3] + " kg")
+
+    def testSelect(self):
+        "Test selecting an item"
+        self.ctrl.Select((0, 1, 2))
+
+        self.ctrl.GetItem((0, 1, 2)).State()
+
+        self.assertEquals(True, self.ctrl.IsSelected((0, 1, 2)))
+
+
+    def testEnsureVisible(self):
+        "make sure that the item is visible"
+
+        # note this is partially a fake test at the moment because
+        # just by getting an item - we usually make it visible
+        self.ctrl.EnsureVisible((0, 8, 2))
+
+        # make sure that the item is not hidden
+        self.assertNotEqual(None, self.ctrl.GetItem((0, 8, 2)).Rectangle())
+
+
+    def testGetProperties(self):
+        "Test getting the properties for the treeview control"
+        props  = self.ctrl.GetProperties()
+
+        self.assertEquals(
+            "TreeView", props['FriendlyClassName'])
+
+        self.assertEquals(
+            self.ctrl.Texts(), props['Texts'])
+
+        for prop_name in props:
+            self.assertEquals(getattr(self.ctrl, prop_name)(), props[prop_name])
+
+    def testItemsClick(self):
+        "Test clicking of items and sub-items in the treeview control"
+        planets_item_path = (0, 0)
+        mercury_diam_item_path = (0, 0, 1)
+        mars_dist_item_path = (0, 3, 0)
+        
+        itm = self.ctrl.GetItem(planets_item_path)
+        itm.EnsureVisible()
+        time.sleep(1)
+        itm.Click(button='left')
+        self.assertEquals(True, self.ctrl.IsSelected(planets_item_path))
+        
+        itm = self.ctrl.GetItem(mars_dist_item_path)
+        itm.EnsureVisible()
+        time.sleep(1)
+        itm.Click(button='left')
+        self.assertEquals(True, self.ctrl.IsSelected(mars_dist_item_path))
+        
+        itm = self.ctrl.GetItem(mercury_diam_item_path)
+        itm.EnsureVisible()
+        time.sleep(1)
+        itm.Click(button='left')
+        self.assertEquals(True, self.ctrl.IsSelected(mercury_diam_item_path))
+        self.assertEquals(False, self.ctrl.IsSelected(mars_dist_item_path))
+        
+        itm = self.ctrl.GetItem(planets_item_path)
+        itm.EnsureVisible()
+        time.sleep(1)
+        itm.Click(button='left')
+        self.assertEquals(True, self.ctrl.IsSelected(planets_item_path))
+        self.assertEquals(False, self.ctrl.IsSelected(mercury_diam_item_path))
+        
+class HeaderTestCases(unittest.TestCase):
+    "Unit tests for the Header class"
+
+    def setUp(self):
+        """Start the application set some data and ensure the application
+        is in the state we want it."""
+
+        # start the application
+        from pywinauto.application import Application
+        app = Application()
+        app.start_(os.path.join(mfc_samples_folder, "RowList.exe"))
+
+        self.texts = [u'Color', u'Red', u'Green', u'Blue', u'Hue', u'Sat', u'Lum', u'Type']
+        self.item_rects = [
+            RECT (  0, 0, 150, 19), 
+            RECT (150, 0, 200, 19), 
+            RECT (200, 0, 250, 19), 
+            RECT (250, 0, 300, 19), 
+            RECT (300, 0, 400, 19), 
+            RECT (400, 0, 450, 19), 
+            RECT (450, 0, 500, 19), 
+            RECT (500, 0, 650, 19)]
+           
+        self.app = app
+        self.dlg = app.RowListSampleApplication #top_window_()
+        self.ctrl = app.RowListSampleApplication.Header.WrapperObject()
+
+
+    def tearDown(self):
+        "Close the application after tests"
+        # close the application
+        self.dlg.SendMessage(win32defines.WM_CLOSE)
+
+    def testFriendlyClass(self):
+        "Make sure the friendly class is set correctly"
+        self.assertEquals (self.ctrl.FriendlyClassName(), "Header")
+
+    def testTexts(self):
+        "Make sure the texts are set correctly"
+        self.assertEquals (self.ctrl.Texts()[1:], self.texts)
+
+    def testGetProperties(self):
+        "Test getting the properties for the header control"
+        props  = self.ctrl.GetProperties()
+
+        self.assertEquals(
+            self.ctrl.FriendlyClassName(), props['FriendlyClassName'])
+
+        self.assertEquals(
+            self.ctrl.Texts(), props['Texts'])
+
+        for prop_name in props:
+            self.assertEquals(getattr(self.ctrl, prop_name)(), props[prop_name])
+
+    def testItemCount(self):
+        self.assertEquals(8, self.ctrl.ItemCount())
+
+    def testGetColumnRectangle(self):
+        for i in range(0, 3):
+            self.assertEquals(self.item_rects[i].left, self.ctrl.GetColumnRectangle(i).left)
+            self.assertEquals(self.item_rects[i].right, self.ctrl.GetColumnRectangle(i).right)
+            self.assertEquals(self.item_rects[i].top, self.ctrl.GetColumnRectangle(i).top)
+            self.failIf(abs(self.item_rects[i].bottom - self.ctrl.GetColumnRectangle(i).bottom) > 2)
+
+    def testClientRects(self):
+        test_rects = self.item_rects
+        test_rects.insert(0, self.ctrl.ClientRect())
+
+        client_rects = self.ctrl.ClientRects()
+        self.assertEquals(len(test_rects), len(client_rects))
+        for i in range(len(test_rects)):
+            self.assertEquals(test_rects[i].left, client_rects[i].left)
+            self.assertEquals(test_rects[i].right, client_rects[i].right)
+            self.assertEquals(test_rects[i].top, client_rects[i].top)
+            self.failIf(abs(test_rects[i].bottom - client_rects[i].bottom) > 2) # may be equal to 17 or 19
+
+    def testGetColumnText(self):
+        for i in range(0, 3):
+            self.assertEquals(
+                self.texts[i],
+                self.ctrl.GetColumnText(i))
+
+
+
+
+class StatusBarTestCases(unittest.TestCase):
+    "Unit tests for the TreeViewWrapper class"
+
+    def setUp(self):
+        """Start the application set some data and ensure the application
+        is in the state we want it."""
+
+        # start the application
+        from pywinauto.application import Application
+        app = Application()
+        app.start_(os.path.join(controlspy_folder, "Status bar.exe"))
+
+        self.texts = ["Long text", "", "Status Bar"]
+        self.part_rects = [
+            RECT(0, 2, 65, 22),
+            RECT(67, 2, 90, 22),
+            RECT(92, 2, 261, 22)]
+        self.app = app
+        self.dlg = app.MicrosoftControlSpy
+        self.ctrl = app.MicrosoftControlSpy.StatusBar.WrapperObject()
+
+        #self.dlg.MenuSelect("Styles")
+
+        # select show selection always, and show checkboxes
+        #app.ControlStyles.ListBox1.TypeKeys(
+        #    "{HOME}{SPACE}" + "{DOWN}"* 12 + "{SPACE}")
+        #self.app.ControlStyles.ApplyStylesSetWindowLong.Click()
+        #self.app.ControlStyles.SendMessage(win32defines.WM_CLOSE)
+
+    def tearDown(self):
+        "Close the application after tests"
+        # close the application
+        self.dlg.SendMessage(win32defines.WM_CLOSE)
+
+    def testFriendlyClass(self):
+        "Make sure the friendly class is set correctly"
+        self.assertEquals (self.ctrl.FriendlyClassName(), "StatusBar")
+
+    def testTexts(self):
+        "Make sure the texts are set correctly"
+        self.assertEquals (self.ctrl.Texts()[1:], self.texts)
+
+    def testGetProperties(self):
+        "Test getting the properties for the status bar control"
+        props  = self.ctrl.GetProperties()
+
+        self.assertEquals(
+            self.ctrl.FriendlyClassName(), props['FriendlyClassName'])
+
+        self.assertEquals(
+            self.ctrl.Texts(), props['Texts'])
+
+        for prop_name in props:
+            self.assertEquals(getattr(self.ctrl, prop_name)(), props[prop_name])
+
+
+    def testBorderWidths(self):
+        "Make sure the border widths are retrieved correctly"
+        self.assertEquals (
+            self.ctrl.BorderWidths(),
+            dict(
+                Horizontal = 0,
+                Vertical = 2,
+                Inter = 2,
+                )
+            )
+
+    def testPartCount(self):
+        "Make sure the number of parts is retrieved correctly"
+        self.assertEquals (self.ctrl.PartCount(), 3)
+
+    def testPartRightEdges(self):
+        "Make sure the part widths are retrieved correctly"
+
+        for i in range(0, self.ctrl.PartCount()-1):
+            self.assertEquals (self.ctrl.PartRightEdges()[i], self.part_rects[i].right)
+
+        self.assertEquals(self.ctrl.PartRightEdges()[i+1], -1)
+
+    def testGetPartRect(self):
+        "Make sure the part rectangles are retrieved correctly"
+
+        for i in range(0, self.ctrl.PartCount()):
+            part_rect = self.ctrl.GetPartRect(i)
+            self.assertEquals (part_rect.left, self.part_rects[i].left)
+            if i != self.ctrl.PartCount() - 1:
+                self.assertEquals (part_rect.right, self.part_rects[i].right)
+            self.assertEquals (part_rect.top, self.part_rects[i].top)
+            self.failIf (abs(part_rect.bottom - self.part_rects[i].bottom) > 2)
+
+        self.assertRaises(IndexError, self.ctrl.GetPartRect, 99)
+
+    def testClientRects(self):
+        self.assertEquals(self.ctrl.ClientRect(), self.ctrl.ClientRects()[0])
+        client_rects = self.ctrl.ClientRects()[1:]
+        for i in range(len(client_rects)):
+            client_rect = client_rects[i]
+            self.assertEquals (self.part_rects[i].left, client_rect.left)
+            if i != len(client_rects) - 1:
+                self.assertEquals (self.part_rects[i].right, client_rect.right)
+            self.assertEquals (self.part_rects[i].top, client_rect.top)
+            self.failIf (abs(self.part_rects[i].bottom - client_rect.bottom) > 2)
+
+    def testGetPartText(self):
+        self.assertRaises(IndexError, self.ctrl.GetPartText, 99)
+
+        for i, text in enumerate(self.texts):
+            self.assertEquals(text, self.ctrl.GetPartText(i))
+
+
+
+
+
+
+
+
+class TabControlTestCases(unittest.TestCase):
+    "Unit tests for the TreeViewWrapper class"
+
+    def setUp(self):
+        """Start the application set some data and ensure the application
+        is in the state we want it."""
+        self.screen_w = win32api.GetSystemMetrics(0)
+
+        # start the application
+        from pywinauto.application import Application
+        app = Application()
+        app.start_(os.path.join(mfc_samples_folder, "CmnCtrl1.exe"))
+
+        self.texts = [
+            u"CTreeCtrl", u"CAnimateCtrl", u"CToolBarCtrl", 
+            u"CDateTimeCtrl", u"CMonthCalCtrl"]
+
+        self.rects = [
+            RECT(2,   2, 58,  20), 
+            RECT(58,  2, 130, 20), 
+            RECT(130, 2, 201, 20), 
+            RECT(201, 2, 281, 20), 
+            RECT(281, 2, 360, 20)
+        ]
+
+        self.app = app
+        self.dlg = app.CommonControlsSample
+        self.ctrl = app.CommonControlsSample.TabControl.WrapperObject() 
+
+        #self.dlg.MenuSelect("Styles")
+
+        # select show selection always, and show checkboxes
+        #app.ControlStyles.ListBox1.TypeKeys(
+        #    "{HOME}{SPACE}" + "{DOWN}"* 12 + "{SPACE}")
+        #self.app.ControlStyles.ApplyStylesSetWindowLong.Click()
+        #self.app.ControlStyles.SendMessage(win32defines.WM_CLOSE)
+
+    def tearDown(self):
+        "Close the application after tests"
+        # close the application
+        self.dlg.SendMessage(win32defines.WM_CLOSE)
+
+    def testFriendlyClass(self):
+        "Make sure the friendly class is set correctly"
+        self.assertEquals (self.ctrl.FriendlyClassName(), "TabControl")
+
+    def testTexts(self):
+        "Make sure the texts are set correctly"
+        self.assertEquals (self.ctrl.Texts()[1:], self.texts)
+
+    def testGetProperties(self):
+        "Test getting the properties for the tabcontrol"
+        props  = self.ctrl.GetProperties()
+
+        self.assertEquals(
+            self.ctrl.FriendlyClassName(), props['FriendlyClassName'])
+
+        self.assertEquals(
+            self.ctrl.Texts(), props['Texts'])
+
+        for prop_name in props:
+            self.assertEquals(getattr(self.ctrl, prop_name)(), props[prop_name])
+
+    def testRowCount(self):
+        self.assertEquals(1, self.ctrl.RowCount())
+
+        dlgClientRect = self.ctrl.Parent().Rectangle() # use the parent as a reference
+        prev_rect = self.ctrl.Rectangle() - dlgClientRect
+
+        # squeeze the tab control to force two rows
+        new_rect = win32structures.RECT(prev_rect)
+        new_rect.right = int(new_rect.width() / 2) 
+
+        self.ctrl.MoveWindow(
+            new_rect.left,
+            new_rect.top,
+            new_rect.width(),
+            new_rect.height(),
+            )
+        time.sleep(0.1)
+
+        # verify two tab rows
+        self.assertEquals(2, self.ctrl.RowCount())
+
+        # restore back the original size of the control
+        self.ctrl.MoveWindow(prev_rect)
+        self.assertEquals(1, self.ctrl.RowCount())
+
+    def testGetSelectedTab(self):
+        self.assertEquals(0, self.ctrl.GetSelectedTab())
+        self.ctrl.Select(1)
+        self.assertEquals(1, self.ctrl.GetSelectedTab())
+        self.ctrl.Select(u"CMonthCalCtrl")
+        self.assertEquals(4, self.ctrl.GetSelectedTab())
+
+    def testTabCount(self):
+        "Make sure the number of parts is retrieved correctly"
+        self.assertEquals (self.ctrl.TabCount(), 5)
+
+    def testGetTabRect(self):
+        "Make sure the part rectangles are retrieved correctly"
+
+        for i, rect in enumerate(self.rects):
+            self.assertEquals (self.ctrl.GetTabRect(i), self.rects[i])
+
+        self.assertRaises(IndexError, self.ctrl.GetTabRect, 99)
+
+#    def testGetTabState(self):
+#        self.assertRaises(IndexError, self.ctrl.GetTabState, 99)
+#
+#        self.dlg.StatementEdit.SetEditText ("MSG (TCM_HIGHLIGHTITEM,1,MAKELONG(TRUE,0))")
+#
+#        time.sleep(.3)
+#        # use CloseClick to allow the control time to respond to the message
+#        self.dlg.Send.CloseClick()
+#        time.sleep(2)
+#        print("==\n",self.ctrl.TabStates())
+#
+#        self.assertEquals (self.ctrl.GetTabState(1), 1)
+#
+#    def testTabStates(self):
+#        print(self.ctrl.TabStates())
+#        raise "tabstates hiay"
+
+
+    def testGetTabText(self):
+        for i, text in enumerate(self.texts):
+            self.assertEquals(text, self.ctrl.GetTabText(i))
+
+        self.assertRaises(IndexError, self.ctrl.GetTabText, 99)
+
+    def testClientRects(self):
+        self.assertEquals(self.ctrl.ClientRect(), self.ctrl.ClientRects()[0])
+        self.assertEquals(self.rects, self.ctrl.ClientRects()[1:])
+
+    def testSelect(self):
+        self.assertEquals(0, self.ctrl.GetSelectedTab())
+
+        self.ctrl.Select(1)
+        self.assertEquals(1, self.ctrl.GetSelectedTab())
+        self.ctrl.Select(u"CToolBarCtrl")
+        self.assertEquals(2, self.ctrl.GetSelectedTab())
+
+        self.assertRaises(IndexError, self.ctrl.Select, 99)
+
+
+
+
+
+
+class ToolbarTestCases(unittest.TestCase):
+    "Unit tests for the ToolbarWrapper class"
+
+    def setUp(self):
+        """Start the application set some data and ensure the application
+        is in the state we want it."""
+
+        # start the application
+        from pywinauto.application import Application
+        app = Application()
+        app.start_(os.path.join(mfc_samples_folder, "CmnCtrl1.exe"))
+
+        self.app = app
+        self.dlg = app.CommonControlsSample
+        
+        # select a tab with toolbar controls
+        self.dlg.SysTabControl.Select(u"CToolBarCtrl") 
+
+        # see identifiers available at that tab
+        #self.dlg.PrintControlIdentifiers() 
+
+        # The sample app has two toolbars. The first toolbar can be
+        # addressed as Toolbar, Toolbar0 and Toolbar1.
+        # The second control goes as Toolbar2
+        self.ctrl = app.CommonControlsSample.Toolbar.WrapperObject() 
+        self.ctrl2 = app.CommonControlsSample.Toolbar2.WrapperObject()
+
+        #self.dlg.MenuSelect("Styles")
+
+        # select show selection always, and show checkboxes
+        #app.ControlStyles.ListBox1.TypeKeys(
+        #    "{HOME}{SPACE}" + "{DOWN}"* 12 + "{SPACE}")
+        #self.app.ControlStyles.ApplyStylesSetWindowLong.Click()
+        #self.app.ControlStyles.SendMessage(win32defines.WM_CLOSE)
+
+    def tearDown(self):
+        "Close the application after tests"
+        # close the application
+        self.dlg.SendMessage(win32defines.WM_CLOSE)
+
+    def testFriendlyClass(self):
+        "Make sure the friendly class is set correctly"
+        self.assertEquals (self.ctrl.FriendlyClassName(), "Toolbar")
+
+    def testTexts(self):
+        "Make sure the texts are set correctly"
+        for txt in self.ctrl.Texts():
+            self.assertEquals (isinstance(txt, six.string_types), True)
+
+    def testGetProperties(self):
+        "Test getting the properties for the toolbar control"
+        props  = self.ctrl.GetProperties()
+
+        self.assertEquals(
+            self.ctrl.FriendlyClassName(), props['FriendlyClassName'])
+
+        self.assertEquals(
+            self.ctrl.Texts(), props['Texts'])
+
+        self.assertEquals(
+            self.ctrl.ButtonCount(), props['ButtonCount'])
+
+        for prop_name in props:
+            self.assertEquals(getattr(self.ctrl, prop_name)(), props[prop_name])
+
+    def testButtonCount(self):
+        "Test the button count method of the toolbar"
+        # TODO: for a some reason the first toolbar returns button count = 12
+        # The same as in the second toolbar, even though their handles are different.
+        # Maybe the test app itself has to be fixed too.
+        #self.assertEquals(self.ctrl.ButtonCount(), 9)
+
+        self.assertEquals(self.ctrl2.ButtonCount(), 12)
+
+    def testGetButton(self):
+        self.assertRaises(IndexError, self.ctrl.GetButton, 29)
+
+    def testGetButtonRect(self):
+        rect_ctrl = self.ctrl.GetButtonRect(0)
+        self.assertEquals((rect_ctrl.left, rect_ctrl.top), (0, 0))
+        self.failIf((rect_ctrl.right - rect_ctrl.left) > 40)
+        self.failIf((rect_ctrl.right - rect_ctrl.left) < 36)
+        self.failIf((rect_ctrl.bottom - rect_ctrl.top) > 38)
+        self.failIf((rect_ctrl.bottom - rect_ctrl.top) < 36)
+        #self.assertEquals(rect_ctrl, RECT(0, 0, 40, 38))
+        
+        rect_ctrl2 = self.ctrl2.GetButtonRect(0)
+        self.assertEquals((rect_ctrl2.left, rect_ctrl2.top), (0, 0))
+        self.failIf((rect_ctrl2.right - rect_ctrl2.left) > 70)
+        self.failIf((rect_ctrl2.right - rect_ctrl2.left) < 64)
+        self.failIf((rect_ctrl2.bottom - rect_ctrl2.top) > 38)
+        self.failIf((rect_ctrl2.bottom - rect_ctrl2.top) < 36)
+        #self.assertEquals(rect_ctrl2, RECT(0, 0, 70, 38))
+
+    def testGetToolTipsControls(self):
+        tips = self.ctrl.GetToolTipsControl()
+        tt = tips.Texts()
+        self.assertEquals(u"New" in tt,True)
+        self.assertEquals(u"About" in tt,True)
+
+        tips = self.ctrl2.GetToolTipsControl()
+        tt = tips.Texts()
+        self.assertEquals(u"Pencil" in tt,True)
+        self.assertEquals(u"Ellipse" in tt,True)
+
+
+    def testPressButton(self):
+
+        self.ctrl.PressButton(0)
+
+        #print(self.ctrl.Texts())
+        self.assertRaises(
+            findbestmatch.MatchError,
+            self.ctrl.PressButton,
+            "asdfdasfasdf")
+
+        # todo more tests for pressbutton
+        self.ctrl.PressButton(u"Open")
+
+
+
+class RebarTestCases(unittest.TestCase):
+    "Unit tests for the UpDownWrapper class"
+
+    def setUp(self):
+        """Start the application set some data and ensure the application
+        is in the state we want it.
+
+        The app title can be tricky. If no document is opened the title is just: "RebarTest"
+        However if an document is created/opened in the child frame
+        the title is appended with a document name: "RebarTest - RebarTest1"
+        A findbestmatch proc does well here with guessing the title 
+        even though the app is started with a short title "RebarTest".
+        """
+
+        # start the application
+        from pywinauto.application import Application
+        app = Application()
+        app.start_(os.path.join(mfc_samples_folder, "RebarTest.exe"))
+
+        self.app = app
+        self.dlg = app.RebarTest_RebarTest
+        self.ctrl = app.RebarTest_RebarTest.Rebar.WrapperObject()
+
+        #self.dlg.MenuSelect("Styles")
+
+        # select show selection always, and show checkboxes
+        #app.ControlStyles.ListBox1.TypeKeys(
+        #    "{HOME}{SPACE}" + "{DOWN}"* 12 + "{SPACE}")
+        #self.app.ControlStyles.ApplyStylesSetWindowLong.Click()
+        #self.app.ControlStyles.SendMessage(win32defines.WM_CLOSE)
+
+    def tearDown(self):
+        "Close the application after tests"
+        # close the application
+        self.dlg.SendMessage(win32defines.WM_CLOSE)
+
+    def testFriendlyClass(self):
+        "Make sure the friendly class is set correctly"
+        self.assertEquals (self.ctrl.FriendlyClassName(), "ReBar")
+
+    def testTexts(self):
+        "Make sure the texts are set correctly"
+        for txt in self.ctrl.Texts():
+            self.assertEquals (isinstance(txt, six.string_types), True)
+
+    def testBandCount(self):
+        self.assertEquals(self.ctrl.BandCount(), 2)
+
+    def testGetBand(self):
+
+        self.assertRaises(IndexError, self.ctrl.GetBand, 99)
+        self.assertRaises(IndexError, self.ctrl.GetBand, 2)
+
+        band = self.ctrl.GetBand(0)
+
+
+        self.assertEquals(band.hwndChild, self.dlg.MenuBar.handle)
+
+        self.assertEquals(self.ctrl.GetBand(1).text, u"Tools band:")
+        self.assertEquals(self.ctrl.GetBand(0).text, u"Menus band:")
+
+    def testGetToolTipsControl(self):
+        self.assertEquals(self.ctrl.GetToolTipsControl(), None)
+
+
+class ToolTipsTestCases(unittest.TestCase):
+    "Unit tests for the tooltips class"
+
+    def setUp(self):
+        """Start the application set some data and ensure the application
+        is in the state we want it."""
+
+        self.texts = [u'', u'New', u'Open', u'Save', u'Cut', u'Copy', u'Paste', u'Print', u'About', u'Help']
+
+        # start the application
+        from pywinauto.application import Application
+        app = Application()
+        app.start_(os.path.join(mfc_samples_folder, "CmnCtrl1.exe"))
+        #app.start_(os.path.join(controlspy_folder, "Tooltip.exe"))
+
+        self.app = app
+        self.dlg = app.Common_Controls_Sample
+        
+        self.dlg.TabControl.Select(u'CToolBarCtrl')
+
+        '''
+        tips = app.windows_(
+            visible_only = False,
+            enabled_only = False,
+            top_level_only = False,
+            class_name = "tooltips_class32")
+        '''
+
+        self.ctrl = self.dlg.Toolbar.GetToolTipsControl() #WrapHandle(tips[1])
+        #self.ctrl = HwndWrapper(tips[1])
+
+
+        #self.dlg.MenuSelect("Styles")
+
+        # select show selection always, and show checkboxes
+        #app.ControlStyles.ListBox1.TypeKeys(
+        #    "{HOME}{SPACE}" + "{DOWN}"* 12 + "{SPACE}")
+        #self.app.ControlStyles.ApplyStylesSetWindowLong.Click()
+        #self.app.ControlStyles.SendMessage(win32defines.WM_CLOSE)
+
+    def tearDown(self):
+        "Close the application after tests"
+        # close the application
+        self.app.kill_()
+
+    def testFriendlyClass(self):
+        "Make sure the friendly class is set correctly"
+        self.assertEquals (self.ctrl.FriendlyClassName(), "ToolTips")
+
+    def testTexts(self):
+        "Make sure the texts are set correctly"
+        self.assertEquals (self.ctrl.Texts()[1:], self.texts)
+
+    def testGetProperties(self):
+        "Test getting the properties for the tooltips control"
+        props  = self.ctrl.GetProperties()
+
+        self.assertEquals(
+            self.ctrl.FriendlyClassName(), props['FriendlyClassName'])
+
+        self.assertEquals(
+            self.ctrl.Texts(), props['Texts'])
+
+        for prop_name in props:
+            self.assertEquals(getattr(self.ctrl, prop_name)(), props[prop_name])
+
+    def testGetTip(self):
+        self.assertRaises(IndexError, self.ctrl.GetTip, 99)
+        tip = self.ctrl.GetTip(1)
+        self.assertEquals(tip.text, self.texts[1])
+
+    def testToolCount(self):
+        self.assertEquals(10, self.ctrl.ToolCount())
+
+    def testGetTipText(self):
+        self.assertEquals(self.texts[1], self.ctrl.GetTipText(1))
+
+    def testTexts(self):
+        self.assertEquals(self.ctrl.Texts()[0], '')
+        self.assertEquals(self.ctrl.Texts()[1:], self.texts)
+
+
+
+class UpDownTestCases(unittest.TestCase):
+    "Unit tests for the UpDownWrapper class"
+
+    def setUp(self):
+        """Start the application set some data and ensure the application
+        is in the state we want it."""
+
+        # start the application
+        from pywinauto.application import Application
+        app = Application()
+        app.start_(os.path.join(controlspy_folder,  "Up-Down.exe"))
+
+        self.app = app
+        self.dlg = app.MicrosoftControlSpy
+        self.ctrl = app.MicrosoftControlSpy.UpDown2.WrapperObject()
+
+        #self.dlg.MenuSelect("Styles")
+
+        # select show selection always, and show checkboxes
+        #app.ControlStyles.ListBox1.TypeKeys(
+        #    "{HOME}{SPACE}" + "{DOWN}"* 12 + "{SPACE}")
+        #self.app.ControlStyles.ApplyStylesSetWindowLong.Click()
+        #self.app.ControlStyles.SendMessage(win32defines.WM_CLOSE)
+
+    def tearDown(self):
+        "Close the application after tests"
+        # close the application
+        self.dlg.SendMessage(win32defines.WM_CLOSE)
+
+    def testFriendlyClass(self):
+        "Make sure the friendly class is set correctly"
+        self.assertEquals (self.ctrl.FriendlyClassName(), "UpDown")
+
+    def testTexts(self):
+        "Make sure the texts are set correctly"
+        self.assertEquals (self.ctrl.Texts()[1:], [])
+
+    def testGetProperties(self):
+        "Test getting the properties for the updown control"
+        props  = self.ctrl.GetProperties()
+
+        self.assertEquals(
+            self.ctrl.FriendlyClassName(), props['FriendlyClassName'])
+
+        self.assertEquals(
+            self.ctrl.Texts(), props['Texts'])
+
+        for prop_name in props:
+            self.assertEquals(getattr(self.ctrl, prop_name)(), props[prop_name])
+
+    def testGetValue(self):
+        "Test getting up-down position"
+        self.assertEquals (self.ctrl.GetValue(), 0)
+
+        self.ctrl.SetValue(23)
+        self.assertEquals (self.ctrl.GetValue(), 23)
+
+    def testSetValue(self):
+        "Test setting up-down position"
+        self.assertEquals (self.ctrl.GetValue(), 0)
+
+        self.ctrl.SetValue(23)
+        self.assertEquals (self.ctrl.GetValue(), 23)
+        self.assertEquals(
+            int(self.ctrl.GetBuddyControl().Texts()[1]),
+            23)
+
+    def testGetBase(self):
+        "Test getting the base of the up-down control"
+        self.assertEquals (self.ctrl.GetBase(), 10)
+        #self.dlg.StatementEdit.SetEditText ("MSG (UDM_SETBASE, 16, 0)")
+
+        # use CloseClick to allow the control time to respond to the message
+        #self.dlg.Send.ClickInput()
+        self.ctrl.SetBase(16)
+
+        self.assertEquals (self.ctrl.GetBase(), 16)
+
+    def testGetRange(self):
+        "Test getting the range of the up-down control"
+        self.assertEquals((0, 9999), self.ctrl.GetRange())
+
+    def testGetBuddy(self):
+        "Test getting the buddy control"
+        self.assertEquals (self.ctrl.GetBuddyControl().handle, self.dlg.Edit6.handle)
+
+
+    def testIncrement(self):
+        "Test incremementing up-down position"
+        self.ctrl.Increment()
+        self.assertEquals (self.ctrl.GetValue(), 1)
+
+    def testDecrement(self):
+        "Test decrementing up-down position"
+        self.ctrl.SetValue(23)
+        self.ctrl.Decrement()
+        self.assertEquals (self.ctrl.GetValue(), 22)
+
+
+
+
+
+if __name__ == "__main__":
+    unittest.main()