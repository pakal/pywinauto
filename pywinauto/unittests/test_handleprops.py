--- conflicted
+++ resolved
@@ -1,303 +1,298 @@
-# GUI Application automation and testing library
-# Copyright (C) 2006-2018 Mark Mc Mahon and Contributors
-# https://github.com/pywinauto/pywinauto/graphs/contributors
-# http://pywinauto.readthedocs.io/en/latest/credits.html
-# All rights reserved.
-#
-# Redistribution and use in source and binary forms, with or without
-# modification, are permitted provided that the following conditions are met:
-#
-# * Redistributions of source code must retain the above copyright notice, this
-#   list of conditions and the following disclaimer.
-#
-# * Redistributions in binary form must reproduce the above copyright notice,
-#   this list of conditions and the following disclaimer in the documentation
-#   and/or other materials provided with the distribution.
-#
-# * Neither the name of pywinauto nor the names of its
-#   contributors may be used to endorse or promote products derived from
-#   this software without specific prior written permission.
-#
-# THIS SOFTWARE IS PROVIDED BY THE COPYRIGHT HOLDERS AND CONTRIBUTORS "AS IS"
-# AND ANY EXPRESS OR IMPLIED WARRANTIES, INCLUDING, BUT NOT LIMITED TO, THE
-# IMPLIED WARRANTIES OF MERCHANTABILITY AND FITNESS FOR A PARTICULAR PURPOSE ARE
-# DISCLAIMED. IN NO EVENT SHALL THE COPYRIGHT HOLDER OR CONTRIBUTORS BE LIABLE
-# FOR ANY DIRECT, INDIRECT, INCIDENTAL, SPECIAL, EXEMPLARY, OR CONSEQUENTIAL
-# DAMAGES (INCLUDING, BUT NOT LIMITED TO, PROCUREMENT OF SUBSTITUTE GOODS OR
-# SERVICES; LOSS OF USE, DATA, OR PROFITS; OR BUSINESS INTERRUPTION) HOWEVER
-# CAUSED AND ON ANY THEORY OF LIABILITY, WHETHER IN CONTRACT, STRICT LIABILITY,
-# OR TORT (INCLUDING NEGLIGENCE OR OTHERWISE) ARISING IN ANY WAY OUT OF THE USE
-# OF THIS SOFTWARE, EVEN IF ADVISED OF THE POSSIBILITY OF SUCH DAMAGE.
-
-"""Tests for handleprops.py"""
-
-import unittest
-import six
-import os
-import sys
-import warnings
-sys.path.append(".")
-
-from pywinauto.handleprops import children, classname, clientrect, contexthelpid, \
-    controlid, dumpwindow, exstyle, font, has_exstyle, has_style, is64bitprocess, \
-    is_toplevel_window, isenabled, isunicode, isvisible, iswindow, parent, processid, \
-<<<<<<< HEAD
-    rectangle, style, text, userdata
-from pywinauto.windows.application import Application
-=======
-    rectangle, style, text, userdata, is64bitbinary
-from pywinauto.application import Application
->>>>>>> a2dbdc59
-from pywinauto.sysinfo import is_x64_OS
-from pywinauto.sysinfo import is_x64_Python
-from pywinauto.timings import Timings
-
-
-class HandlepropsTestCases(unittest.TestCase):
-
-    """Unit tests for the handleprops module"""
-
-    def setUp(self):
-        """Set some data and ensure the application is in the state we want"""
-        Timings.defaults()
-        self.app = Application().start("notepad")
-        self.dlghandle = self.app.UntitledNotepad.handle
-        self.edit_handle = self.app.UntitledNotepad.Edit.handle
-
-    def tearDown(self):
-        """Close the application after tests"""
-        # close the application
-        #self.dlg.SendMessage(win32defines.WM_CLOSE)
-        #self.app.UntitledNotepad.menu_select("File->Exit")
-        self.app.kill()
-
-    def test_text(self):
-        """Make sure the text method returns correct result"""
-        self.assertEqual("Untitled - Notepad", text(self.dlghandle))
-        self.assertEqual("", text(self.edit_handle))
-        self.assertEqual(None, text(sys.maxsize))
-        self.assertEqual(None, text(None))
-
-
-    def test_classname(self):
-        """Make sure the classname method returns correct result"""
-        self.assertEqual("Notepad", classname(self.dlghandle))
-        self.assertEqual("Edit", classname(self.edit_handle))
-        self.assertEqual("", classname(sys.maxsize))
-        self.assertEqual(None, classname(None))
-
-    def test_parent(self):
-        """Make sure the parent method returns correct result"""
-        self.assertEqual(0, parent(self.dlghandle))
-        self.assertEqual(self.dlghandle, parent(self.edit_handle))
-
-    def test_style(self):
-        """Make sure the style method returns correct result"""
-        self.assertEqual(0x14cf0000, style(self.dlghandle))
-        # will be 0x50300104 if wordwrap is on and 0x50200104 if off
-        self.assertTrue(
-            (0x50200104, 0x50300104).__contains__,
-            style(self.edit_handle),)
-
-    def test_exstyle(self):
-        """Make sure the exstyle method returns correct result"""
-        self.assertEqual(0x110, exstyle(self.dlghandle))
-        self.assertEqual(0x200, exstyle(self.edit_handle))
-
-    def test_controlid(self):
-        """Make sure the controlid method returns correct result"""
-        #self.assertEqual(0, controlid(self.dlghandle))
-        self.assertEqual(15, controlid(self.edit_handle))
-
-    def test_userdata(self):
-        """Make sure the userdata method returns correct result"""
-        self.assertEqual(0, userdata(self.dlghandle))
-        self.assertEqual(0, userdata(self.edit_handle))
-
-    def test_contexthelpid(self):
-        """Make sure the contexthelpid method returns correct result"""
-        self.assertEqual(0, contexthelpid(self.dlghandle))
-        self.assertEqual(0, contexthelpid(self.edit_handle))
-
-    def test_iswindow(self):
-        """Make sure the iswindow method returns correct result"""
-        self.assertEqual(True, iswindow(self.dlghandle))
-        self.assertEqual(True, iswindow(self.edit_handle))
-
-        self.assertEqual(False, iswindow(1))
-        self.assertEqual(False, iswindow(sys.maxsize))
-        self.assertEqual(False, iswindow(None))
-
-    def test_isvisible(self):
-        """Make sure the isvisible method returns correct result"""
-        self.assertEqual(True, isvisible(self.dlghandle))
-        self.assertEqual(True, isvisible(self.edit_handle))
-        self.assertEqual(False, isvisible(sys.maxsize))
-        self.assertEqual(False, isvisible(None))
-        # need to check something invisible
-        #self.assertEqual(False, isvisible(self.edit_handle))
-
-    def test_isunicode(self):
-        """Make sure the isunicode method returns correct result"""
-        self.assertEqual(True, isunicode(self.dlghandle))
-        self.assertEqual(True, isunicode(self.edit_handle))
-        self.assertEqual(False, isunicode(sys.maxsize))
-        self.assertEqual(False, isunicode(None))
-
-        # need to check something not unicode
-        #self.assertEqual(False, isunicode(self.edit_handle))
-
-    def test_isenabled(self):
-        """Make sure the isenabled method returns correct result"""
-        self.assertEqual(False, isenabled(sys.maxsize))
-        self.assertEqual(False, isenabled(None))
-        self.assertEqual(True, isenabled(self.dlghandle))
-        self.assertEqual(True, isenabled(self.edit_handle))
-
-        self.app.UntitledNotepad.menu_select("Help->About Notepad")
-        self.app.AboutNotepad.wait('ready')
-        self.assertEqual(False, isenabled(self.dlghandle))
-        self.app.AboutNotepad.OK.close_click()
-
-        self.app.UntitledNotepad.menu_select("Edit->Replace")
-        self.assertEqual(
-            False,
-            isenabled(
-                self.app.Replace.child_window(
-                    title_re = "Replace.*",
-                    class_name = "Button",
-                    enabled_only = False).handle))
-        self.app.Replace.Cancel.click()
-
-    def test_clientrect(self):
-        """Make sure clientrect() function works"""
-        self.assertEqual(0, clientrect(self.dlghandle).left)
-        self.assertEqual(0, clientrect(self.edit_handle).left)
-
-        self.assertEqual(0, clientrect(self.dlghandle).top)
-        self.assertEqual(0, clientrect(self.edit_handle).top)
-
-        self.assertEqual(True,
-            rectangle(self.dlghandle).right > clientrect(self.dlghandle).right)
-        self.assertEqual(True,
-            rectangle(self.edit_handle).right > clientrect(self.edit_handle).right)
-
-        self.assertEqual(True,
-            rectangle(self.dlghandle).bottom > clientrect(self.dlghandle).bottom)
-        self.assertEqual(True,
-            rectangle(self.edit_handle).bottom > clientrect(self.edit_handle).bottom)
-
-    def test_rectangle(self):
-        """Make sure rectangle() function works"""
-        dlgrect = rectangle(self.dlghandle)
-        self.assertEqual(True, dlgrect.left < dlgrect.right)
-        self.assertEqual(True, dlgrect.top < dlgrect.bottom)
-
-        editrect = rectangle(self.edit_handle)
-        self.assertEqual(True, editrect.left < editrect.right)
-        self.assertEqual(True, editrect.top < editrect.bottom)
-
-    def test_font(self):
-        """Make sure font() function works"""
-        dlgfont = font(self.dlghandle)
-        self.assertEqual(True, isinstance(dlgfont.lfFaceName, six.string_types))
-
-        editfont = font(self.edit_handle)
-        self.assertEqual(True, isinstance(editfont.lfFaceName, six.string_types))
-
-    def test_processid(self):
-        """Make sure processid() function works"""
-        self.assertEqual(self.app.process, processid(self.dlghandle))
-        self.assertEqual(self.app.process, processid(self.edit_handle))
-
-    def test_children(self):
-        """Make sure the children method returns correct result"""
-        self.assertEqual(2,  len(children(self.dlghandle)))
-        self.assertEqual([], children(self.edit_handle))
-
-    def test_has_style(self):
-        """Make sure the has_style method returns correct result"""
-        self.assertEqual(True, has_style(self.dlghandle, 0xf0000))
-        self.assertEqual(True, has_style(self.edit_handle, 0x4))
-
-        self.assertEqual(False, has_style(self.dlghandle, 4))
-        self.assertEqual(False, has_style(self.edit_handle, 1))
-
-
-    def test_has_exstyle(self):
-        """Make sure the has_exstyle method returns correct result"""
-        self.assertEqual(True, has_exstyle(self.dlghandle, 0x10))
-        self.assertEqual(True, has_exstyle(self.edit_handle, 0x200))
-
-        self.assertEqual(False, has_exstyle(self.dlghandle, 4))
-        self.assertEqual(False, has_exstyle(self.edit_handle, 0x10))
-
-    def test_is_toplevel_window(self):
-        """Make sure is_toplevel_window() function works"""
-        self.assertEqual(True, is_toplevel_window(self.dlghandle))
-        self.assertEqual(False, is_toplevel_window(self.edit_handle))
-
-        self.app.UntitledNotepad.menu_select("Edit->Replace")
-        self.assertEqual(True, is_toplevel_window(self.app.Replace.handle))
-        self.assertEqual(False, is_toplevel_window(self.app.Replace.Cancel.handle))
-        self.app.Replace.Cancel.click()
-
-    def test_is64bitprocess(self):
-        """Make sure a 64-bit process detection returns correct results"""
-        if is_x64_OS():
-            # Test a 32-bit app running on x64
-            expected_is64bit = False
-            if is_x64_Python():
-                exe32bit = os.path.join(os.path.dirname(__file__),
-                              r"..\..\apps\MFC_samples\RowList.exe")
-                app = Application().start(exe32bit, timeout=20)
-                pid = app.RowListSampleApplication.process_id()
-                res_is64bit = is64bitprocess(pid)
-                try:
-                    self.assertEqual(expected_is64bit, res_is64bit)
-                finally:
-                    # make sure to close an additional app we have opened
-                    app.kill()
-
-                # setup expected for a 64-bit app on x64
-                expected_is64bit = True
-        else:
-            # setup expected for a 32-bit app on x86
-            expected_is64bit = False
-
-        # test native Notepad app
-        res_is64bit = is64bitprocess(self.app.UntitledNotepad.process_id())
-        self.assertEqual(expected_is64bit, res_is64bit)
-
-    def test_is64bitbinary(self):
-        exe32bit = os.path.join(os.path.dirname(__file__),
-            r"..\..\apps\MFC_samples\RowList.exe")
-        dll32bit = os.path.join(os.path.dirname(__file__),
-            r"..\..\apps\MFC_samples\mfc100u.dll")
-        self.assertEqual(is64bitbinary(exe32bit), False)
-        self.assertEqual(is64bitbinary(dll32bit), None)
-
-        warnings.filterwarnings('always', category=RuntimeWarning, append=True)
-        with warnings.catch_warnings(record=True) as w:
-            warnings.simplefilter("always")
-            is64bitbinary(dll32bit)
-            assert len(w) >= 1
-            assert issubclass(w[-1].category, RuntimeWarning)
-            assert "Cannot get binary type for file" in str(w[-1].message)
-
-
-    def test_dumpwindow(self):
-        """Make sure dumpwindow() function works"""
-        dlgdump = dumpwindow(self.dlghandle)
-
-        for key, item in dlgdump.items():
-            self.assertEqual(item, globals()[key](self.dlghandle))
-
-        editdump = dumpwindow(self.edit_handle)
-
-        for key, item in editdump.items():
-            self.assertEqual(item, globals()[key](self.edit_handle))
-
-
-if __name__ == "__main__":
-    unittest.main()
+# GUI Application automation and testing library
+# Copyright (C) 2006-2018 Mark Mc Mahon and Contributors
+# https://github.com/pywinauto/pywinauto/graphs/contributors
+# http://pywinauto.readthedocs.io/en/latest/credits.html
+# All rights reserved.
+#
+# Redistribution and use in source and binary forms, with or without
+# modification, are permitted provided that the following conditions are met:
+#
+# * Redistributions of source code must retain the above copyright notice, this
+#   list of conditions and the following disclaimer.
+#
+# * Redistributions in binary form must reproduce the above copyright notice,
+#   this list of conditions and the following disclaimer in the documentation
+#   and/or other materials provided with the distribution.
+#
+# * Neither the name of pywinauto nor the names of its
+#   contributors may be used to endorse or promote products derived from
+#   this software without specific prior written permission.
+#
+# THIS SOFTWARE IS PROVIDED BY THE COPYRIGHT HOLDERS AND CONTRIBUTORS "AS IS"
+# AND ANY EXPRESS OR IMPLIED WARRANTIES, INCLUDING, BUT NOT LIMITED TO, THE
+# IMPLIED WARRANTIES OF MERCHANTABILITY AND FITNESS FOR A PARTICULAR PURPOSE ARE
+# DISCLAIMED. IN NO EVENT SHALL THE COPYRIGHT HOLDER OR CONTRIBUTORS BE LIABLE
+# FOR ANY DIRECT, INDIRECT, INCIDENTAL, SPECIAL, EXEMPLARY, OR CONSEQUENTIAL
+# DAMAGES (INCLUDING, BUT NOT LIMITED TO, PROCUREMENT OF SUBSTITUTE GOODS OR
+# SERVICES; LOSS OF USE, DATA, OR PROFITS; OR BUSINESS INTERRUPTION) HOWEVER
+# CAUSED AND ON ANY THEORY OF LIABILITY, WHETHER IN CONTRACT, STRICT LIABILITY,
+# OR TORT (INCLUDING NEGLIGENCE OR OTHERWISE) ARISING IN ANY WAY OUT OF THE USE
+# OF THIS SOFTWARE, EVEN IF ADVISED OF THE POSSIBILITY OF SUCH DAMAGE.
+
+"""Tests for handleprops.py"""
+
+import unittest
+import six
+import os
+import sys
+import warnings
+sys.path.append(".")
+
+from pywinauto.handleprops import children, classname, clientrect, contexthelpid, \
+    controlid, dumpwindow, exstyle, font, has_exstyle, has_style, is64bitprocess, \
+    is_toplevel_window, isenabled, isunicode, isvisible, iswindow, parent, processid, \
+    rectangle, style, text, userdata, is64bitbinary
+from pywinauto.windows.application import Application
+from pywinauto.sysinfo import is_x64_OS
+from pywinauto.sysinfo import is_x64_Python
+from pywinauto.timings import Timings
+
+
+class HandlepropsTestCases(unittest.TestCase):
+
+    """Unit tests for the handleprops module"""
+
+    def setUp(self):
+        """Set some data and ensure the application is in the state we want"""
+        Timings.defaults()
+        self.app = Application().start("notepad")
+        self.dlghandle = self.app.UntitledNotepad.handle
+        self.edit_handle = self.app.UntitledNotepad.Edit.handle
+
+    def tearDown(self):
+        """Close the application after tests"""
+        # close the application
+        #self.dlg.SendMessage(win32defines.WM_CLOSE)
+        #self.app.UntitledNotepad.menu_select("File->Exit")
+        self.app.kill()
+
+    def test_text(self):
+        """Make sure the text method returns correct result"""
+        self.assertEqual("Untitled - Notepad", text(self.dlghandle))
+        self.assertEqual("", text(self.edit_handle))
+        self.assertEqual(None, text(sys.maxsize))
+        self.assertEqual(None, text(None))
+
+
+    def test_classname(self):
+        """Make sure the classname method returns correct result"""
+        self.assertEqual("Notepad", classname(self.dlghandle))
+        self.assertEqual("Edit", classname(self.edit_handle))
+        self.assertEqual("", classname(sys.maxsize))
+        self.assertEqual(None, classname(None))
+
+    def test_parent(self):
+        """Make sure the parent method returns correct result"""
+        self.assertEqual(0, parent(self.dlghandle))
+        self.assertEqual(self.dlghandle, parent(self.edit_handle))
+
+    def test_style(self):
+        """Make sure the style method returns correct result"""
+        self.assertEqual(0x14cf0000, style(self.dlghandle))
+        # will be 0x50300104 if wordwrap is on and 0x50200104 if off
+        self.assertTrue(
+            (0x50200104, 0x50300104).__contains__,
+            style(self.edit_handle),)
+
+    def test_exstyle(self):
+        """Make sure the exstyle method returns correct result"""
+        self.assertEqual(0x110, exstyle(self.dlghandle))
+        self.assertEqual(0x200, exstyle(self.edit_handle))
+
+    def test_controlid(self):
+        """Make sure the controlid method returns correct result"""
+        #self.assertEqual(0, controlid(self.dlghandle))
+        self.assertEqual(15, controlid(self.edit_handle))
+
+    def test_userdata(self):
+        """Make sure the userdata method returns correct result"""
+        self.assertEqual(0, userdata(self.dlghandle))
+        self.assertEqual(0, userdata(self.edit_handle))
+
+    def test_contexthelpid(self):
+        """Make sure the contexthelpid method returns correct result"""
+        self.assertEqual(0, contexthelpid(self.dlghandle))
+        self.assertEqual(0, contexthelpid(self.edit_handle))
+
+    def test_iswindow(self):
+        """Make sure the iswindow method returns correct result"""
+        self.assertEqual(True, iswindow(self.dlghandle))
+        self.assertEqual(True, iswindow(self.edit_handle))
+
+        self.assertEqual(False, iswindow(1))
+        self.assertEqual(False, iswindow(sys.maxsize))
+        self.assertEqual(False, iswindow(None))
+
+    def test_isvisible(self):
+        """Make sure the isvisible method returns correct result"""
+        self.assertEqual(True, isvisible(self.dlghandle))
+        self.assertEqual(True, isvisible(self.edit_handle))
+        self.assertEqual(False, isvisible(sys.maxsize))
+        self.assertEqual(False, isvisible(None))
+        # need to check something invisible
+        #self.assertEqual(False, isvisible(self.edit_handle))
+
+    def test_isunicode(self):
+        """Make sure the isunicode method returns correct result"""
+        self.assertEqual(True, isunicode(self.dlghandle))
+        self.assertEqual(True, isunicode(self.edit_handle))
+        self.assertEqual(False, isunicode(sys.maxsize))
+        self.assertEqual(False, isunicode(None))
+
+        # need to check something not unicode
+        #self.assertEqual(False, isunicode(self.edit_handle))
+
+    def test_isenabled(self):
+        """Make sure the isenabled method returns correct result"""
+        self.assertEqual(False, isenabled(sys.maxsize))
+        self.assertEqual(False, isenabled(None))
+        self.assertEqual(True, isenabled(self.dlghandle))
+        self.assertEqual(True, isenabled(self.edit_handle))
+
+        self.app.UntitledNotepad.menu_select("Help->About Notepad")
+        self.app.AboutNotepad.wait('ready')
+        self.assertEqual(False, isenabled(self.dlghandle))
+        self.app.AboutNotepad.OK.close_click()
+
+        self.app.UntitledNotepad.menu_select("Edit->Replace")
+        self.assertEqual(
+            False,
+            isenabled(
+                self.app.Replace.child_window(
+                    title_re = "Replace.*",
+                    class_name = "Button",
+                    enabled_only = False).handle))
+        self.app.Replace.Cancel.click()
+
+    def test_clientrect(self):
+        """Make sure clientrect() function works"""
+        self.assertEqual(0, clientrect(self.dlghandle).left)
+        self.assertEqual(0, clientrect(self.edit_handle).left)
+
+        self.assertEqual(0, clientrect(self.dlghandle).top)
+        self.assertEqual(0, clientrect(self.edit_handle).top)
+
+        self.assertEqual(True,
+            rectangle(self.dlghandle).right > clientrect(self.dlghandle).right)
+        self.assertEqual(True,
+            rectangle(self.edit_handle).right > clientrect(self.edit_handle).right)
+
+        self.assertEqual(True,
+            rectangle(self.dlghandle).bottom > clientrect(self.dlghandle).bottom)
+        self.assertEqual(True,
+            rectangle(self.edit_handle).bottom > clientrect(self.edit_handle).bottom)
+
+    def test_rectangle(self):
+        """Make sure rectangle() function works"""
+        dlgrect = rectangle(self.dlghandle)
+        self.assertEqual(True, dlgrect.left < dlgrect.right)
+        self.assertEqual(True, dlgrect.top < dlgrect.bottom)
+
+        editrect = rectangle(self.edit_handle)
+        self.assertEqual(True, editrect.left < editrect.right)
+        self.assertEqual(True, editrect.top < editrect.bottom)
+
+    def test_font(self):
+        """Make sure font() function works"""
+        dlgfont = font(self.dlghandle)
+        self.assertEqual(True, isinstance(dlgfont.lfFaceName, six.string_types))
+
+        editfont = font(self.edit_handle)
+        self.assertEqual(True, isinstance(editfont.lfFaceName, six.string_types))
+
+    def test_processid(self):
+        """Make sure processid() function works"""
+        self.assertEqual(self.app.process, processid(self.dlghandle))
+        self.assertEqual(self.app.process, processid(self.edit_handle))
+
+    def test_children(self):
+        """Make sure the children method returns correct result"""
+        self.assertEqual(2,  len(children(self.dlghandle)))
+        self.assertEqual([], children(self.edit_handle))
+
+    def test_has_style(self):
+        """Make sure the has_style method returns correct result"""
+        self.assertEqual(True, has_style(self.dlghandle, 0xf0000))
+        self.assertEqual(True, has_style(self.edit_handle, 0x4))
+
+        self.assertEqual(False, has_style(self.dlghandle, 4))
+        self.assertEqual(False, has_style(self.edit_handle, 1))
+
+
+    def test_has_exstyle(self):
+        """Make sure the has_exstyle method returns correct result"""
+        self.assertEqual(True, has_exstyle(self.dlghandle, 0x10))
+        self.assertEqual(True, has_exstyle(self.edit_handle, 0x200))
+
+        self.assertEqual(False, has_exstyle(self.dlghandle, 4))
+        self.assertEqual(False, has_exstyle(self.edit_handle, 0x10))
+
+    def test_is_toplevel_window(self):
+        """Make sure is_toplevel_window() function works"""
+        self.assertEqual(True, is_toplevel_window(self.dlghandle))
+        self.assertEqual(False, is_toplevel_window(self.edit_handle))
+
+        self.app.UntitledNotepad.menu_select("Edit->Replace")
+        self.assertEqual(True, is_toplevel_window(self.app.Replace.handle))
+        self.assertEqual(False, is_toplevel_window(self.app.Replace.Cancel.handle))
+        self.app.Replace.Cancel.click()
+
+    def test_is64bitprocess(self):
+        """Make sure a 64-bit process detection returns correct results"""
+        if is_x64_OS():
+            # Test a 32-bit app running on x64
+            expected_is64bit = False
+            if is_x64_Python():
+                exe32bit = os.path.join(os.path.dirname(__file__),
+                              r"..\..\apps\MFC_samples\RowList.exe")
+                app = Application().start(exe32bit, timeout=20)
+                pid = app.RowListSampleApplication.process_id()
+                res_is64bit = is64bitprocess(pid)
+                try:
+                    self.assertEqual(expected_is64bit, res_is64bit)
+                finally:
+                    # make sure to close an additional app we have opened
+                    app.kill()
+
+                # setup expected for a 64-bit app on x64
+                expected_is64bit = True
+        else:
+            # setup expected for a 32-bit app on x86
+            expected_is64bit = False
+
+        # test native Notepad app
+        res_is64bit = is64bitprocess(self.app.UntitledNotepad.process_id())
+        self.assertEqual(expected_is64bit, res_is64bit)
+
+    def test_is64bitbinary(self):
+        exe32bit = os.path.join(os.path.dirname(__file__),
+            r"..\..\apps\MFC_samples\RowList.exe")
+        dll32bit = os.path.join(os.path.dirname(__file__),
+            r"..\..\apps\MFC_samples\mfc100u.dll")
+        self.assertEqual(is64bitbinary(exe32bit), False)
+        self.assertEqual(is64bitbinary(dll32bit), None)
+
+        warnings.filterwarnings('always', category=RuntimeWarning, append=True)
+        with warnings.catch_warnings(record=True) as w:
+            warnings.simplefilter("always")
+            is64bitbinary(dll32bit)
+            assert len(w) >= 1
+            assert issubclass(w[-1].category, RuntimeWarning)
+            assert "Cannot get binary type for file" in str(w[-1].message)
+
+
+    def test_dumpwindow(self):
+        """Make sure dumpwindow() function works"""
+        dlgdump = dumpwindow(self.dlghandle)
+
+        for key, item in dlgdump.items():
+            self.assertEqual(item, globals()[key](self.dlghandle))
+
+        editdump = dumpwindow(self.edit_handle)
+
+        for key, item in editdump.items():
+            self.assertEqual(item, globals()[key](self.edit_handle))
+
+
+if __name__ == "__main__":
+    unittest.main()